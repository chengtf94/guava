--- conflicted
+++ resolved
@@ -38,12 +38,8 @@
 import java.util.concurrent.TimeUnit;
 import java.util.logging.Level;
 import java.util.logging.Logger;
-<<<<<<< HEAD
-import org.jspecify.nullness.NullMarked;
-import org.jspecify.nullness.Nullable;
-=======
 import javax.annotation.CheckForNull;
->>>>>>> 28ee96ff
+import org.jspecify.annotations.NullMarked;
 
 /**
  * A builder of {@link LoadingCache} and {@link Cache} instances.
@@ -782,8 +778,9 @@
    *
    * <p>Currently automatic refreshes are performed when the first stale request for an entry
    * occurs. The request triggering refresh will make a synchronous call to {@link
-   * CacheLoader#reload} and immediately return the new value if the returned future is complete,
-   * and the old value otherwise.
+   * CacheLoader#reload}
+   * and immediately return the new value if the returned future is complete, and the old value
+   * otherwise.
    *
    * <p><b>Note:</b> <i>all exceptions thrown during refresh will be logged and then swallowed</i>.
    *
