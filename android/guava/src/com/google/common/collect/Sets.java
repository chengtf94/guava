--- conflicted
+++ resolved
@@ -51,13 +51,9 @@
 import java.util.concurrent.ConcurrentHashMap;
 import java.util.concurrent.CopyOnWriteArraySet;
 import javax.annotation.CheckForNull;
-<<<<<<< HEAD
-import org.jspecify.nullness.NullMarked;
-import org.jspecify.nullness.Nullable;
-=======
-import org.checkerframework.checker.nullness.qual.NonNull;
-import org.checkerframework.checker.nullness.qual.Nullable;
->>>>>>> 28ee96ff
+import org.jspecify.annotations.NonNull;
+import org.jspecify.annotations.NullMarked;
+import org.jspecify.annotations.Nullable;
 
 /**
  * Static utility methods pertaining to {@link Set} instances. Also see this class's counterparts
@@ -537,7 +533,8 @@
    * @deprecated Use {@link Collections#newSetFromMap} instead.
    */
   @Deprecated
-  public static <E extends @Nullable Object> Set<E> newSetFromMap(Map<E, Boolean> map) {
+  public static <E extends @Nullable Object> Set<E> newSetFromMap(
+      Map<E, Boolean> map) {
     return Collections.newSetFromMap(map);
   }
 
@@ -590,12 +587,8 @@
     @CanIgnoreReturnValue
     @Deprecated
     @Override
-<<<<<<< HEAD
-    public final boolean add(E e) {
-=======
     @DoNotCall("Always throws UnsupportedOperationException")
     public final boolean add(@ParametricNullness E e) {
->>>>>>> 28ee96ff
       throw new UnsupportedOperationException();
     }
 
@@ -1114,27 +1107,29 @@
     }
 
     @Override
-    public SortedSet<E> subSet(E fromElement, E toElement) {
+    public SortedSet<E> subSet(@ParametricNullness E fromElement, @ParametricNullness E toElement) {
       return new FilteredSortedSet<E>(
           ((SortedSet<E>) unfiltered).subSet(fromElement, toElement), predicate);
     }
 
     @Override
-    public SortedSet<E> headSet(E toElement) {
+    public SortedSet<E> headSet(@ParametricNullness E toElement) {
       return new FilteredSortedSet<E>(((SortedSet<E>) unfiltered).headSet(toElement), predicate);
     }
 
     @Override
-    public SortedSet<E> tailSet(E fromElement) {
+    public SortedSet<E> tailSet(@ParametricNullness E fromElement) {
       return new FilteredSortedSet<E>(((SortedSet<E>) unfiltered).tailSet(fromElement), predicate);
     }
 
     @Override
+    @ParametricNullness
     public E first() {
       return Iterators.find(unfiltered.iterator(), predicate);
     }
 
     @Override
+    @ParametricNullness
     public E last() {
       SortedSet<E> sortedUnfiltered = (SortedSet<E>) unfiltered;
       while (true) {
@@ -1160,25 +1155,25 @@
 
     @Override
     @CheckForNull
-    public E lower(E e) {
+    public E lower(@ParametricNullness E e) {
       return Iterators.find(unfiltered().headSet(e, false).descendingIterator(), predicate, null);
     }
 
     @Override
     @CheckForNull
-    public E floor(E e) {
+    public E floor(@ParametricNullness E e) {
       return Iterators.find(unfiltered().headSet(e, true).descendingIterator(), predicate, null);
     }
 
     @Override
     @CheckForNull
-    public E ceiling(E e) {
+    public E ceiling(@ParametricNullness E e) {
       return Iterables.find(unfiltered().tailSet(e, true), predicate, null);
     }
 
     @Override
     @CheckForNull
-    public E higher(E e) {
+    public E higher(@ParametricNullness E e) {
       return Iterables.find(unfiltered().tailSet(e, false), predicate, null);
     }
 
@@ -1205,24 +1200,28 @@
     }
 
     @Override
+    @ParametricNullness
     public E last() {
       return Iterators.find(unfiltered().descendingIterator(), predicate);
     }
 
     @Override
     public NavigableSet<E> subSet(
-        E fromElement, boolean fromInclusive, E toElement, boolean toInclusive) {
+        @ParametricNullness E fromElement,
+        boolean fromInclusive,
+        @ParametricNullness E toElement,
+        boolean toInclusive) {
       return filter(
           unfiltered().subSet(fromElement, fromInclusive, toElement, toInclusive), predicate);
     }
 
     @Override
-    public NavigableSet<E> headSet(E toElement, boolean inclusive) {
+    public NavigableSet<E> headSet(@ParametricNullness E toElement, boolean inclusive) {
       return filter(unfiltered().headSet(toElement, inclusive), predicate);
     }
 
     @Override
-    public NavigableSet<E> tailSet(E fromElement, boolean inclusive) {
+    public NavigableSet<E> tailSet(@ParametricNullness E fromElement, boolean inclusive) {
       return filter(unfiltered().tailSet(fromElement, inclusive), predicate);
     }
   }
@@ -1767,25 +1766,25 @@
 
     @Override
     @CheckForNull
-    public E lower(E e) {
+    public E lower(@ParametricNullness E e) {
       return delegate.lower(e);
     }
 
     @Override
     @CheckForNull
-    public E floor(E e) {
+    public E floor(@ParametricNullness E e) {
       return delegate.floor(e);
     }
 
     @Override
     @CheckForNull
-    public E ceiling(E e) {
+    public E ceiling(@ParametricNullness E e) {
       return delegate.ceiling(e);
     }
 
     @Override
     @CheckForNull
-    public E higher(E e) {
+    public E higher(@ParametricNullness E e) {
       return delegate.higher(e);
     }
 
@@ -1820,18 +1819,21 @@
 
     @Override
     public NavigableSet<E> subSet(
-        E fromElement, boolean fromInclusive, E toElement, boolean toInclusive) {
+        @ParametricNullness E fromElement,
+        boolean fromInclusive,
+        @ParametricNullness E toElement,
+        boolean toInclusive) {
       return unmodifiableNavigableSet(
           delegate.subSet(fromElement, fromInclusive, toElement, toInclusive));
     }
 
     @Override
-    public NavigableSet<E> headSet(E toElement, boolean inclusive) {
+    public NavigableSet<E> headSet(@ParametricNullness E toElement, boolean inclusive) {
       return unmodifiableNavigableSet(delegate.headSet(toElement, inclusive));
     }
 
     @Override
-    public NavigableSet<E> tailSet(E fromElement, boolean inclusive) {
+    public NavigableSet<E> tailSet(@ParametricNullness E fromElement, boolean inclusive) {
       return unmodifiableNavigableSet(delegate.tailSet(fromElement, inclusive));
     }
 
@@ -1932,25 +1934,25 @@
 
     @Override
     @CheckForNull
-    public E lower(E e) {
+    public E lower(@ParametricNullness E e) {
       return forward.higher(e);
     }
 
     @Override
     @CheckForNull
-    public E floor(E e) {
+    public E floor(@ParametricNullness E e) {
       return forward.ceiling(e);
     }
 
     @Override
     @CheckForNull
-    public E ceiling(E e) {
+    public E ceiling(@ParametricNullness E e) {
       return forward.floor(e);
     }
 
     @Override
     @CheckForNull
-    public E higher(E e) {
+    public E higher(@ParametricNullness E e) {
       return forward.lower(e);
     }
 
@@ -1978,32 +1980,35 @@
 
     @Override
     public NavigableSet<E> subSet(
-        E fromElement, boolean fromInclusive, E toElement, boolean toInclusive) {
+        @ParametricNullness E fromElement,
+        boolean fromInclusive,
+        @ParametricNullness E toElement,
+        boolean toInclusive) {
       return forward.subSet(toElement, toInclusive, fromElement, fromInclusive).descendingSet();
     }
 
     @Override
-    public SortedSet<E> subSet(E fromElement, E toElement) {
+    public SortedSet<E> subSet(@ParametricNullness E fromElement, @ParametricNullness E toElement) {
       return standardSubSet(fromElement, toElement);
     }
 
     @Override
-    public NavigableSet<E> headSet(E toElement, boolean inclusive) {
+    public NavigableSet<E> headSet(@ParametricNullness E toElement, boolean inclusive) {
       return forward.tailSet(toElement, inclusive).descendingSet();
     }
 
     @Override
-    public SortedSet<E> headSet(E toElement) {
+    public SortedSet<E> headSet(@ParametricNullness E toElement) {
       return standardHeadSet(toElement);
     }
 
     @Override
-    public NavigableSet<E> tailSet(E fromElement, boolean inclusive) {
+    public NavigableSet<E> tailSet(@ParametricNullness E fromElement, boolean inclusive) {
       return forward.headSet(fromElement, inclusive).descendingSet();
     }
 
     @Override
-    public SortedSet<E> tailSet(E fromElement) {
+    public SortedSet<E> tailSet(@ParametricNullness E fromElement) {
       return standardTailSet(fromElement);
     }
 
@@ -2024,11 +2029,13 @@
     }
 
     @Override
+    @ParametricNullness
     public E first() {
       return forward.last();
     }
 
     @Override
+    @ParametricNullness
     public E last() {
       return forward.first();
     }
