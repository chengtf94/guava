/*
 * Copyright (C) 2007 The Guava Authors
 *
 * Licensed under the Apache License, Version 2.0 (the "License");
 * you may not use this file except in compliance with the License.
 * You may obtain a copy of the License at
 *
 * http://www.apache.org/licenses/LICENSE-2.0
 *
 * Unless required by applicable law or agreed to in writing, software
 * distributed under the License is distributed on an "AS IS" BASIS,
 * WITHOUT WARRANTIES OR CONDITIONS OF ANY KIND, either express or implied.
 * See the License for the specific language governing permissions and
 * limitations under the License.
 */

package com.google.common.collect;

import static com.google.common.base.Preconditions.checkNotNull;

import com.google.common.annotations.GwtIncompatible;
import com.google.common.annotations.J2ktIncompatible;
import com.google.common.primitives.Primitives;
import com.google.errorprone.annotations.CanIgnoreReturnValue;
import java.io.InvalidObjectException;
import java.io.ObjectInputStream;
import java.io.Serializable;
import java.util.HashMap;
import java.util.Iterator;
import java.util.LinkedHashMap;
import java.util.Map;
import java.util.Set;
<<<<<<< HEAD
import org.jspecify.annotations.NullMarked;
import org.jspecify.annotations.Nullable;
=======
import javax.annotation.CheckForNull;
import org.checkerframework.checker.nullness.qual.NonNull;
import org.checkerframework.checker.nullness.qual.Nullable;
>>>>>>> 7d9fac21

/**
 * A mutable class-to-instance map backed by an arbitrary user-provided map. See also {@link
 * ImmutableClassToInstanceMap}.
 *
 * <p>See the Guava User Guide article on <a href=
 * "https://github.com/google/guava/wiki/NewCollectionTypesExplained#classtoinstancemap">{@code
 * ClassToInstanceMap}</a>.
 *
 * @author Kevin Bourrillion
 * @since 2.0
 */
@J2ktIncompatible
@GwtIncompatible
@SuppressWarnings("serial") // using writeReplace instead of standard serialization
<<<<<<< HEAD
@NullMarked
public final class MutableClassToInstanceMap<B> extends ForwardingMap<Class<? extends B>, B>
=======
@ElementTypesAreNonnullByDefault
public final class MutableClassToInstanceMap<B extends @Nullable Object>
    extends ForwardingMap<Class<? extends @NonNull B>, B>
>>>>>>> 7d9fac21
    implements ClassToInstanceMap<B>, Serializable {

  /**
   * Returns a new {@code MutableClassToInstanceMap} instance backed by a {@link HashMap} using the
   * default initial capacity and load factor.
   */
  public static <B extends @Nullable Object> MutableClassToInstanceMap<B> create() {
    return new MutableClassToInstanceMap<B>(new HashMap<Class<? extends @NonNull B>, B>());
  }

  /**
   * Returns a new {@code MutableClassToInstanceMap} instance backed by a given empty {@code
   * backingMap}. The caller surrenders control of the backing map, and thus should not allow any
   * direct references to it to remain accessible.
   */
  public static <B extends @Nullable Object> MutableClassToInstanceMap<B> create(
      Map<Class<? extends @NonNull B>, B> backingMap) {
    return new MutableClassToInstanceMap<B>(backingMap);
  }

  private final Map<Class<? extends @NonNull B>, B> delegate;

  private MutableClassToInstanceMap(Map<Class<? extends @NonNull B>, B> delegate) {
    this.delegate = checkNotNull(delegate);
  }

  @Override
  protected Map<Class<? extends @NonNull B>, B> delegate() {
    return delegate;
  }

  /**
   * Wraps the {@code setValue} implementation of an {@code Entry} to enforce the class constraint.
   */
  private static <B extends @Nullable Object> Entry<Class<? extends @NonNull B>, B> checkedEntry(
      final Entry<Class<? extends @NonNull B>, B> entry) {
    return new ForwardingMapEntry<Class<? extends @NonNull B>, B>() {
      @Override
      protected Entry<Class<? extends @NonNull B>, B> delegate() {
        return entry;
      }

      @Override
      @ParametricNullness
      public B setValue(@ParametricNullness B value) {
        return super.setValue(cast(getKey(), value));
      }
    };
  }

  @Override
  public Set<Entry<Class<? extends @NonNull B>, B>> entrySet() {
    return new ForwardingSet<Entry<Class<? extends @NonNull B>, B>>() {

      @Override
      protected Set<Entry<Class<? extends @NonNull B>, B>> delegate() {
        return MutableClassToInstanceMap.this.delegate().entrySet();
      }

      @Override
      public Iterator<Entry<Class<? extends @NonNull B>, B>> iterator() {
        return new TransformedIterator<
            Entry<Class<? extends @NonNull B>, B>, Entry<Class<? extends @NonNull B>, B>>(
            delegate().iterator()) {
          @Override
          Entry<Class<? extends @NonNull B>, B> transform(
              Entry<Class<? extends @NonNull B>, B> from) {
            return checkedEntry(from);
          }
        };
      }

      @Override
      public Object[] toArray() {
        /*
         * standardToArray returns `@Nullable Object[]` rather than `Object[]` but only because it
         * can be used with collections that may contain null. This collection is a collection of
         * non-null Entry objects (Entry objects that might contain null values but are not
         * themselves null), so we can treat it as a plain `Object[]`.
         */
        @SuppressWarnings("nullness")
        Object[] result = standardToArray();
        return result;
      }

      @Override
      @SuppressWarnings("nullness") // b/192354773 in our checker affects toArray declarations
      public <T extends @Nullable Object> T[] toArray(T[] array) {
        return standardToArray(array);
      }
    };
  }

  @Override
  @CanIgnoreReturnValue
<<<<<<< HEAD
  public @Nullable B put(Class<? extends B> key, B value) {
=======
  @CheckForNull
  public B put(Class<? extends @NonNull B> key, @ParametricNullness B value) {
>>>>>>> 7d9fac21
    return super.put(key, cast(key, value));
  }

  @Override
  public void putAll(Map<? extends Class<? extends @NonNull B>, ? extends B> map) {
    Map<Class<? extends @NonNull B>, B> copy = new LinkedHashMap<>(map);
    for (Entry<? extends Class<? extends @NonNull B>, B> entry : copy.entrySet()) {
      cast(entry.getKey(), entry.getValue());
    }
    super.putAll(copy);
  }

  @CanIgnoreReturnValue
  @Override
<<<<<<< HEAD
  public <T extends B> @Nullable T putInstance(Class<T> type, T value) {
=======
  @CheckForNull
  public <T extends B> T putInstance(Class<@NonNull T> type, @ParametricNullness T value) {
>>>>>>> 7d9fac21
    return cast(type, put(type, value));
  }

  @Override
<<<<<<< HEAD
  public <T extends B> @Nullable T getInstance(Class<T> type) {
=======
  @CheckForNull
  public <T extends @NonNull B> T getInstance(Class<T> type) {
>>>>>>> 7d9fac21
    return cast(type, get(type));
  }

  @CanIgnoreReturnValue
<<<<<<< HEAD
  private static <B, T extends B> @Nullable T cast(Class<T> type, @Nullable B value) {
=======
  @CheckForNull
  private static <B, T extends B> T cast(Class<@NonNull T> type, @CheckForNull B value) {
>>>>>>> 7d9fac21
    return Primitives.wrap(type).cast(value);
  }

  private Object writeReplace() {
    return new SerializedForm(delegate());
  }

  private void readObject(ObjectInputStream stream) throws InvalidObjectException {
    throw new InvalidObjectException("Use SerializedForm");
  }

  /** Serialized form of the map, to avoid serializing the constraint. */
  private static final class SerializedForm<B extends @Nullable Object> implements Serializable {
    private final Map<Class<? extends @NonNull B>, B> backingMap;

    SerializedForm(Map<Class<? extends @NonNull B>, B> backingMap) {
      this.backingMap = backingMap;
    }

    Object readResolve() {
      return create(backingMap);
    }

    private static final long serialVersionUID = 0;
  }
}<|MERGE_RESOLUTION|>--- conflicted
+++ resolved
@@ -30,14 +30,9 @@
 import java.util.LinkedHashMap;
 import java.util.Map;
 import java.util.Set;
-<<<<<<< HEAD
+import org.jspecify.annotations.NonNull;
 import org.jspecify.annotations.NullMarked;
 import org.jspecify.annotations.Nullable;
-=======
-import javax.annotation.CheckForNull;
-import org.checkerframework.checker.nullness.qual.NonNull;
-import org.checkerframework.checker.nullness.qual.Nullable;
->>>>>>> 7d9fac21
 
 /**
  * A mutable class-to-instance map backed by an arbitrary user-provided map. See also {@link
@@ -53,14 +48,9 @@
 @J2ktIncompatible
 @GwtIncompatible
 @SuppressWarnings("serial") // using writeReplace instead of standard serialization
-<<<<<<< HEAD
 @NullMarked
-public final class MutableClassToInstanceMap<B> extends ForwardingMap<Class<? extends B>, B>
-=======
-@ElementTypesAreNonnullByDefault
 public final class MutableClassToInstanceMap<B extends @Nullable Object>
     extends ForwardingMap<Class<? extends @NonNull B>, B>
->>>>>>> 7d9fac21
     implements ClassToInstanceMap<B>, Serializable {
 
   /**
@@ -104,8 +94,7 @@
       }
 
       @Override
-      @ParametricNullness
-      public B setValue(@ParametricNullness B value) {
+      public B setValue(B value) {
         return super.setValue(cast(getKey(), value));
       }
     };
@@ -156,12 +145,7 @@
 
   @Override
   @CanIgnoreReturnValue
-<<<<<<< HEAD
-  public @Nullable B put(Class<? extends B> key, B value) {
-=======
-  @CheckForNull
-  public B put(Class<? extends @NonNull B> key, @ParametricNullness B value) {
->>>>>>> 7d9fac21
+  public @Nullable B put(Class<? extends @NonNull B> key, B value) {
     return super.put(key, cast(key, value));
   }
 
@@ -176,32 +160,17 @@
 
   @CanIgnoreReturnValue
   @Override
-<<<<<<< HEAD
-  public <T extends B> @Nullable T putInstance(Class<T> type, T value) {
-=======
-  @CheckForNull
-  public <T extends B> T putInstance(Class<@NonNull T> type, @ParametricNullness T value) {
->>>>>>> 7d9fac21
+  public <T extends B> @Nullable T putInstance(Class<@NonNull T> type, T value) {
     return cast(type, put(type, value));
   }
 
   @Override
-<<<<<<< HEAD
-  public <T extends B> @Nullable T getInstance(Class<T> type) {
-=======
-  @CheckForNull
-  public <T extends @NonNull B> T getInstance(Class<T> type) {
->>>>>>> 7d9fac21
+  public <T extends @NonNull B> @Nullable T getInstance(Class<T> type) {
     return cast(type, get(type));
   }
 
   @CanIgnoreReturnValue
-<<<<<<< HEAD
-  private static <B, T extends B> @Nullable T cast(Class<T> type, @Nullable B value) {
-=======
-  @CheckForNull
-  private static <B, T extends B> T cast(Class<@NonNull T> type, @CheckForNull B value) {
->>>>>>> 7d9fac21
+  private static <B, T extends B> @Nullable T cast(Class<@NonNull T> type, @Nullable B value) {
     return Primitives.wrap(type).cast(value);
   }
 
