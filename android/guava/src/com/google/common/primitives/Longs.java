/*
 * Copyright (C) 2008 The Guava Authors
 *
 * Licensed under the Apache License, Version 2.0 (the "License"); you may not use this file except
 * in compliance with the License. You may obtain a copy of the License at
 *
 * http://www.apache.org/licenses/LICENSE-2.0
 *
 * Unless required by applicable law or agreed to in writing, software distributed under the License
 * is distributed on an "AS IS" BASIS, WITHOUT WARRANTIES OR CONDITIONS OF ANY KIND, either express
 * or implied. See the License for the specific language governing permissions and limitations under
 * the License.
 */

package com.google.common.primitives;

import static com.google.common.base.Preconditions.checkArgument;
import static com.google.common.base.Preconditions.checkElementIndex;
import static com.google.common.base.Preconditions.checkNotNull;
import static com.google.common.base.Preconditions.checkPositionIndexes;

import com.google.common.annotations.Beta;
import com.google.common.annotations.GwtCompatible;
import com.google.common.base.Converter;
import java.io.Serializable;
import java.util.AbstractList;
import java.util.Arrays;
import java.util.Collection;
import java.util.Collections;
import java.util.Comparator;
import java.util.List;
import java.util.RandomAccess;
import org.jspecify.annotations.NullMarked;
import org.jspecify.annotations.Nullable;

/**
 * Static utility methods pertaining to {@code long} primitives, that are not already found in
 * either {@link Long} or {@link Arrays}.
 *
 * <p>See the Guava User Guide article on <a
 * href="https://github.com/google/guava/wiki/PrimitivesExplained">primitive utilities</a>.
 *
 * @author Kevin Bourrillion
 * @since 1.0
 */
@GwtCompatible
@NullMarked
public final class Longs {
  private Longs() {}

  /**
   * The number of bytes required to represent a primitive {@code long} value.
   *
   * <p><b>Java 8 users:</b> use {@link Long#BYTES} instead.
   */
  public static final int BYTES = Long.SIZE / Byte.SIZE;

  /**
   * The largest power of two that can be represented as a {@code long}.
   *
   * @since 10.0
   */
  public static final long MAX_POWER_OF_TWO = 1L << (Long.SIZE - 2);

  /**
   * Returns a hash code for {@code value}; equal to the result of invoking {@code ((Long)
   * value).hashCode()}.
   *
   * <p>This method always return the value specified by {@link Long#hashCode()} in java, which
   * might be different from {@code ((Long) value).hashCode()} in GWT because {@link
   * Long#hashCode()} in GWT does not obey the JRE contract.
   *
   * <p><b>Java 8 users:</b> use {@link Long#hashCode(long)} instead.
   *
   * @param value a primitive {@code long} value
   * @return a hash code for the value
   */
  public static int hashCode(long value) {
    return (int) (value ^ (value >>> 32));
  }

  /**
   * Compares the two specified {@code long} values. The sign of the value returned is the same as
   * that of {@code ((Long) a).compareTo(b)}.
   *
   * <p><b>Note for Java 7 and later:</b> this method should be treated as deprecated; use the
   * equivalent {@link Long#compare} method instead.
   *
   * @param a the first {@code long} to compare
   * @param b the second {@code long} to compare
   * @return a negative value if {@code a} is less than {@code b}; a positive value if {@code a} is
   *     greater than {@code b}; or zero if they are equal
   */
  public static int compare(long a, long b) {
    return (a < b) ? -1 : ((a > b) ? 1 : 0);
  }

  /**
   * Returns {@code true} if {@code target} is present as an element anywhere in {@code array}.
   *
   * @param array an array of {@code long} values, possibly empty
   * @param target a primitive {@code long} value
   * @return {@code true} if {@code array[i] == target} for some value of {@code i}
   */
  public static boolean contains(long[] array, long target) {
    for (long value : array) {
      if (value == target) {
        return true;
      }
    }
    return false;
  }

  /**
   * Returns the index of the first appearance of the value {@code target} in {@code array}.
   *
   * @param array an array of {@code long} values, possibly empty
   * @param target a primitive {@code long} value
   * @return the least index {@code i} for which {@code array[i] == target}, or {@code -1} if no
   *     such index exists.
   */
  public static int indexOf(long[] array, long target) {
    return indexOf(array, target, 0, array.length);
  }

  // TODO(kevinb): consider making this public
  private static int indexOf(long[] array, long target, int start, int end) {
    for (int i = start; i < end; i++) {
      if (array[i] == target) {
        return i;
      }
    }
    return -1;
  }

  /**
   * Returns the start position of the first occurrence of the specified {@code target} within
   * {@code array}, or {@code -1} if there is no such occurrence.
   *
   * <p>More formally, returns the lowest index {@code i} such that {@code Arrays.copyOfRange(array,
   * i, i + target.length)} contains exactly the same elements as {@code target}.
   *
   * @param array the array to search for the sequence {@code target}
   * @param target the array to search for as a sub-sequence of {@code array}
   */
  public static int indexOf(long[] array, long[] target) {
    checkNotNull(array, "array");
    checkNotNull(target, "target");
    if (target.length == 0) {
      return 0;
    }

    outer:
    for (int i = 0; i < array.length - target.length + 1; i++) {
      for (int j = 0; j < target.length; j++) {
        if (array[i + j] != target[j]) {
          continue outer;
        }
      }
      return i;
    }
    return -1;
  }

  /**
   * Returns the index of the last appearance of the value {@code target} in {@code array}.
   *
   * @param array an array of {@code long} values, possibly empty
   * @param target a primitive {@code long} value
   * @return the greatest index {@code i} for which {@code array[i] == target}, or {@code -1} if no
   *     such index exists.
   */
  public static int lastIndexOf(long[] array, long target) {
    return lastIndexOf(array, target, 0, array.length);
  }

  // TODO(kevinb): consider making this public
  private static int lastIndexOf(long[] array, long target, int start, int end) {
    for (int i = end - 1; i >= start; i--) {
      if (array[i] == target) {
        return i;
      }
    }
    return -1;
  }

  /**
   * Returns the least value present in {@code array}.
   *
   * @param array a <i>nonempty</i> array of {@code long} values
   * @return the value present in {@code array} that is less than or equal to every other value in
   *     the array
   * @throws IllegalArgumentException if {@code array} is empty
   */
  public static long min(long... array) {
    checkArgument(array.length > 0);
    long min = array[0];
    for (int i = 1; i < array.length; i++) {
      if (array[i] < min) {
        min = array[i];
      }
    }
    return min;
  }

  /**
   * Returns the greatest value present in {@code array}.
   *
   * @param array a <i>nonempty</i> array of {@code long} values
   * @return the value present in {@code array} that is greater than or equal to every other value
   *     in the array
   * @throws IllegalArgumentException if {@code array} is empty
   */
  public static long max(long... array) {
    checkArgument(array.length > 0);
    long max = array[0];
    for (int i = 1; i < array.length; i++) {
      if (array[i] > max) {
        max = array[i];
      }
    }
    return max;
  }

  /**
   * Returns the value nearest to {@code value} which is within the closed range {@code [min..max]}.
   *
   * <p>If {@code value} is within the range {@code [min..max]}, {@code value} is returned
   * unchanged. If {@code value} is less than {@code min}, {@code min} is returned, and if {@code
   * value} is greater than {@code max}, {@code max} is returned.
   *
   * @param value the {@code long} value to constrain
   * @param min the lower bound (inclusive) of the range to constrain {@code value} to
   * @param max the upper bound (inclusive) of the range to constrain {@code value} to
   * @throws IllegalArgumentException if {@code min > max}
   * @since 21.0
   */
  @Beta
  public static long constrainToRange(long value, long min, long max) {
    checkArgument(min <= max, "min (%s) must be less than or equal to max (%s)", min, max);
    return Math.min(Math.max(value, min), max);
  }

  /**
   * Returns the values from each provided array combined into a single array. For example, {@code
   * concat(new long[] {a, b}, new long[] {}, new long[] {c}} returns the array {@code {a, b, c}}.
   *
   * @param arrays zero or more {@code long} arrays
   * @return a single array containing all the values from the source arrays, in order
   */
  public static long[] concat(long[]... arrays) {
    int length = 0;
    for (long[] array : arrays) {
      length += array.length;
    }
    long[] result = new long[length];
    int pos = 0;
    for (long[] array : arrays) {
      System.arraycopy(array, 0, result, pos, array.length);
      pos += array.length;
    }
    return result;
  }

  /**
   * Returns a big-endian representation of {@code value} in an 8-element byte array; equivalent to
   * {@code ByteBuffer.allocate(8).putLong(value).array()}. For example, the input value {@code
   * 0x1213141516171819L} would yield the byte array {@code {0x12, 0x13, 0x14, 0x15, 0x16, 0x17,
   * 0x18, 0x19}}.
   *
   * <p>If you need to convert and concatenate several values (possibly even of different types),
   * use a shared {@link java.nio.ByteBuffer} instance, or use {@link
   * com.google.common.io.ByteStreams#newDataOutput()} to get a growable buffer.
   */
  public static byte[] toByteArray(long value) {
    // Note that this code needs to stay compatible with GWT, which has known
    // bugs when narrowing byte casts of long values occur.
    byte[] result = new byte[8];
    for (int i = 7; i >= 0; i--) {
      result[i] = (byte) (value & 0xffL);
      value >>= 8;
    }
    return result;
  }

  /**
   * Returns the {@code long} value whose big-endian representation is stored in the first 8 bytes
   * of {@code bytes}; equivalent to {@code ByteBuffer.wrap(bytes).getLong()}. For example, the
   * input byte array {@code {0x12, 0x13, 0x14, 0x15, 0x16, 0x17, 0x18, 0x19}} would yield the
   * {@code long} value {@code 0x1213141516171819L}.
   *
   * <p>Arguably, it's preferable to use {@link java.nio.ByteBuffer}; that library exposes much more
   * flexibility at little cost in readability.
   *
   * @throws IllegalArgumentException if {@code bytes} has fewer than 8 elements
   */
  public static long fromByteArray(byte[] bytes) {
    checkArgument(bytes.length >= BYTES, "array too small: %s < %s", bytes.length, BYTES);
    return fromBytes(
        bytes[0], bytes[1], bytes[2], bytes[3], bytes[4], bytes[5], bytes[6], bytes[7]);
  }

  /**
   * Returns the {@code long} value whose byte representation is the given 8 bytes, in big-endian
   * order; equivalent to {@code Longs.fromByteArray(new byte[] {b1, b2, b3, b4, b5, b6, b7, b8})}.
   *
   * @since 7.0
   */
  public static long fromBytes(
      byte b1, byte b2, byte b3, byte b4, byte b5, byte b6, byte b7, byte b8) {
    return (b1 & 0xFFL) << 56
        | (b2 & 0xFFL) << 48
        | (b3 & 0xFFL) << 40
        | (b4 & 0xFFL) << 32
        | (b5 & 0xFFL) << 24
        | (b6 & 0xFFL) << 16
        | (b7 & 0xFFL) << 8
        | (b8 & 0xFFL);
  }

  /*
   * Moving asciiDigits into this static holder class lets ProGuard eliminate and inline the Longs
   * class.
   */
  static final class AsciiDigits {
    private AsciiDigits() {}

    private static final byte[] asciiDigits;

    static {
      byte[] result = new byte[128];
      Arrays.fill(result, (byte) -1);
      for (int i = 0; i < 10; i++) {
        result['0' + i] = (byte) i;
      }
      for (int i = 0; i < 26; i++) {
        result['A' + i] = (byte) (10 + i);
        result['a' + i] = (byte) (10 + i);
      }
      asciiDigits = result;
    }

    static int digit(char c) {
      return (c < 128) ? asciiDigits[c] : -1;
    }
  }

  /**
   * Parses the specified string as a signed decimal long value. The ASCII character {@code '-'} (
   * <code>'&#92;u002D'</code>) is recognized as the minus sign.
   *
   * <p>Unlike {@link Long#parseLong(String)}, this method returns {@code null} instead of throwing
   * an exception if parsing fails. Additionally, this method only accepts ASCII digits, and returns
   * {@code null} if non-ASCII digits are present in the string.
   *
   * <p>Note that strings prefixed with ASCII {@code '+'} are rejected, even under JDK 7, despite
   * the change to {@link Long#parseLong(String)} for that version.
   *
   * @param string the string representation of a long value
   * @return the long value represented by {@code string}, or {@code null} if {@code string} has a
   *     length of zero or cannot be parsed as a long value
   * @throws NullPointerException if {@code string} is {@code null}
   * @since 14.0
   */
<<<<<<< HEAD
  @Beta
  public static @Nullable Long tryParse(String string) {
=======
  @CheckForNull
  public static Long tryParse(String string) {
>>>>>>> 7d9fac21
    return tryParse(string, 10);
  }

  /**
   * Parses the specified string as a signed long value using the specified radix. The ASCII
   * character {@code '-'} (<code>'&#92;u002D'</code>) is recognized as the minus sign.
   *
   * <p>Unlike {@link Long#parseLong(String, int)}, this method returns {@code null} instead of
   * throwing an exception if parsing fails. Additionally, this method only accepts ASCII digits,
   * and returns {@code null} if non-ASCII digits are present in the string.
   *
   * <p>Note that strings prefixed with ASCII {@code '+'} are rejected, even under JDK 7, despite
   * the change to {@link Long#parseLong(String, int)} for that version.
   *
   * @param string the string representation of a long value
   * @param radix the radix to use when parsing
   * @return the long value represented by {@code string} using {@code radix}, or {@code null} if
   *     {@code string} has a length of zero or cannot be parsed as a long value
   * @throws IllegalArgumentException if {@code radix < Character.MIN_RADIX} or {@code radix >
   *     Character.MAX_RADIX}
   * @throws NullPointerException if {@code string} is {@code null}
   * @since 19.0
   */
<<<<<<< HEAD
  @Beta
  public static @Nullable Long tryParse(String string, int radix) {
=======
  @CheckForNull
  public static Long tryParse(String string, int radix) {
>>>>>>> 7d9fac21
    if (checkNotNull(string).isEmpty()) {
      return null;
    }
    if (radix < Character.MIN_RADIX || radix > Character.MAX_RADIX) {
      throw new IllegalArgumentException(
          "radix must be between MIN_RADIX and MAX_RADIX but was " + radix);
    }
    boolean negative = string.charAt(0) == '-';
    int index = negative ? 1 : 0;
    if (index == string.length()) {
      return null;
    }
    int digit = AsciiDigits.digit(string.charAt(index++));
    if (digit < 0 || digit >= radix) {
      return null;
    }
    long accum = -digit;

    long cap = Long.MIN_VALUE / radix;

    while (index < string.length()) {
      digit = AsciiDigits.digit(string.charAt(index++));
      if (digit < 0 || digit >= radix || accum < cap) {
        return null;
      }
      accum *= radix;
      if (accum < Long.MIN_VALUE + digit) {
        return null;
      }
      accum -= digit;
    }

    if (negative) {
      return accum;
    } else if (accum == Long.MIN_VALUE) {
      return null;
    } else {
      return -accum;
    }
  }

  private static final class LongConverter extends Converter<String, Long> implements Serializable {
    static final LongConverter INSTANCE = new LongConverter();

    @Override
    protected Long doForward(String value) {
      return Long.decode(value);
    }

    @Override
    protected String doBackward(Long value) {
      return value.toString();
    }

    @Override
    public String toString() {
      return "Longs.stringConverter()";
    }

    private Object readResolve() {
      return INSTANCE;
    }

    private static final long serialVersionUID = 1;
  }

  /**
   * Returns a serializable converter object that converts between strings and longs using {@link
   * Long#decode} and {@link Long#toString()}. The returned converter throws {@link
   * NumberFormatException} if the input string is invalid.
   *
   * <p><b>Warning:</b> please see {@link Long#decode} to understand exactly how strings are parsed.
   * For example, the string {@code "0123"} is treated as <i>octal</i> and converted to the value
   * {@code 83L}.
   *
   * @since 16.0
   */
  @Beta
  public static Converter<String, Long> stringConverter() {
    return LongConverter.INSTANCE;
  }

  /**
   * Returns an array containing the same values as {@code array}, but guaranteed to be of a
   * specified minimum length. If {@code array} already has a length of at least {@code minLength},
   * it is returned directly. Otherwise, a new array of size {@code minLength + padding} is
   * returned, containing the values of {@code array}, and zeroes in the remaining places.
   *
   * @param array the source array
   * @param minLength the minimum length the returned array must guarantee
   * @param padding an extra amount to "grow" the array by if growth is necessary
   * @throws IllegalArgumentException if {@code minLength} or {@code padding} is negative
   * @return an array containing the values of {@code array}, with guaranteed minimum length {@code
   *     minLength}
   */
  public static long[] ensureCapacity(long[] array, int minLength, int padding) {
    checkArgument(minLength >= 0, "Invalid minLength: %s", minLength);
    checkArgument(padding >= 0, "Invalid padding: %s", padding);
    return (array.length < minLength) ? Arrays.copyOf(array, minLength + padding) : array;
  }

  /**
   * Returns a string containing the supplied {@code long} values separated by {@code separator}.
   * For example, {@code join("-", 1L, 2L, 3L)} returns the string {@code "1-2-3"}.
   *
   * @param separator the text that should appear between consecutive values in the resulting string
   *     (but not at the start or end)
   * @param array an array of {@code long} values, possibly empty
   */
  public static String join(String separator, long... array) {
    checkNotNull(separator);
    if (array.length == 0) {
      return "";
    }

    // For pre-sizing a builder, just get the right order of magnitude
    StringBuilder builder = new StringBuilder(array.length * 10);
    builder.append(array[0]);
    for (int i = 1; i < array.length; i++) {
      builder.append(separator).append(array[i]);
    }
    return builder.toString();
  }

  /**
   * Returns a comparator that compares two {@code long} arrays <a
   * href="http://en.wikipedia.org/wiki/Lexicographical_order">lexicographically</a>. That is, it
   * compares, using {@link #compare(long, long)}), the first pair of values that follow any common
   * prefix, or when one array is a prefix of the other, treats the shorter array as the lesser. For
   * example, {@code [] < [1L] < [1L, 2L] < [2L]}.
   *
   * <p>The returned comparator is inconsistent with {@link Object#equals(Object)} (since arrays
   * support only identity equality), but it is consistent with {@link Arrays#equals(long[],
   * long[])}.
   *
   * @since 2.0
   */
  public static Comparator<long[]> lexicographicalComparator() {
    return LexicographicalComparator.INSTANCE;
  }

  private enum LexicographicalComparator implements Comparator<long[]> {
    INSTANCE;

    @Override
    public int compare(long[] left, long[] right) {
      int minLength = Math.min(left.length, right.length);
      for (int i = 0; i < minLength; i++) {
        int result = Longs.compare(left[i], right[i]);
        if (result != 0) {
          return result;
        }
      }
      return left.length - right.length;
    }

    @Override
    public String toString() {
      return "Longs.lexicographicalComparator()";
    }
  }

  /**
   * Sorts the elements of {@code array} in descending order.
   *
   * @since 23.1
   */
  public static void sortDescending(long[] array) {
    checkNotNull(array);
    sortDescending(array, 0, array.length);
  }

  /**
   * Sorts the elements of {@code array} between {@code fromIndex} inclusive and {@code toIndex}
   * exclusive in descending order.
   *
   * @since 23.1
   */
  public static void sortDescending(long[] array, int fromIndex, int toIndex) {
    checkNotNull(array);
    checkPositionIndexes(fromIndex, toIndex, array.length);
    Arrays.sort(array, fromIndex, toIndex);
    reverse(array, fromIndex, toIndex);
  }

  /**
   * Reverses the elements of {@code array}. This is equivalent to {@code
   * Collections.reverse(Longs.asList(array))}, but is likely to be more efficient.
   *
   * @since 23.1
   */
  public static void reverse(long[] array) {
    checkNotNull(array);
    reverse(array, 0, array.length);
  }

  /**
   * Reverses the elements of {@code array} between {@code fromIndex} inclusive and {@code toIndex}
   * exclusive. This is equivalent to {@code
   * Collections.reverse(Longs.asList(array).subList(fromIndex, toIndex))}, but is likely to be more
   * efficient.
   *
   * @throws IndexOutOfBoundsException if {@code fromIndex < 0}, {@code toIndex > array.length}, or
   *     {@code toIndex > fromIndex}
   * @since 23.1
   */
  public static void reverse(long[] array, int fromIndex, int toIndex) {
    checkNotNull(array);
    checkPositionIndexes(fromIndex, toIndex, array.length);
    for (int i = fromIndex, j = toIndex - 1; i < j; i++, j--) {
      long tmp = array[i];
      array[i] = array[j];
      array[j] = tmp;
    }
  }

  /**
   * Performs a right rotation of {@code array} of "distance" places, so that the first element is
   * moved to index "distance", and the element at index {@code i} ends up at index {@code (distance
   * + i) mod array.length}. This is equivalent to {@code Collections.rotate(Longs.asList(array),
   * distance)}, but is considerably faster and avoids allocation and garbage collection.
   *
   * <p>The provided "distance" may be negative, which will rotate left.
   *
   * @since NEXT
   */
  public static void rotate(long[] array, int distance) {
    rotate(array, distance, 0, array.length);
  }

  /**
   * Performs a right rotation of {@code array} between {@code fromIndex} inclusive and {@code
   * toIndex} exclusive. This is equivalent to {@code
   * Collections.rotate(Longs.asList(array).subList(fromIndex, toIndex), distance)}, but is
   * considerably faster and avoids allocations and garbage collection.
   *
   * <p>The provided "distance" may be negative, which will rotate left.
   *
   * @throws IndexOutOfBoundsException if {@code fromIndex < 0}, {@code toIndex > array.length}, or
   *     {@code toIndex > fromIndex}
   * @since NEXT
   */
  public static void rotate(long[] array, int distance, int fromIndex, int toIndex) {
    // See Ints.rotate for more details about possible algorithms here.
    checkNotNull(array);
    checkPositionIndexes(fromIndex, toIndex, array.length);
    if (array.length <= 1) {
      return;
    }

    int length = toIndex - fromIndex;
    // Obtain m = (-distance mod length), a non-negative value less than "length". This is how many
    // places left to rotate.
    int m = -distance % length;
    m = (m < 0) ? m + length : m;
    // The current index of what will become the first element of the rotated section.
    int newFirstIndex = m + fromIndex;
    if (newFirstIndex == fromIndex) {
      return;
    }

    reverse(array, fromIndex, newFirstIndex);
    reverse(array, newFirstIndex, toIndex);
    reverse(array, fromIndex, toIndex);
  }

  /**
   * Returns an array containing each value of {@code collection}, converted to a {@code long} value
   * in the manner of {@link Number#longValue}.
   *
   * <p>Elements are copied from the argument collection as if by {@code collection.toArray()}.
   * Calling this method is as thread-safe as calling that method.
   *
   * @param collection a collection of {@code Number} instances
   * @return an array containing the same values as {@code collection}, in the same order, converted
   *     to primitives
   * @throws NullPointerException if {@code collection} or any of its elements is null
   * @since 1.0 (parameter was {@code Collection<Long>} before 12.0)
   */
  public static long[] toArray(Collection<? extends Number> collection) {
    if (collection instanceof LongArrayAsList) {
      return ((LongArrayAsList) collection).toLongArray();
    }

    Object[] boxedArray = collection.toArray();
    int len = boxedArray.length;
    long[] array = new long[len];
    for (int i = 0; i < len; i++) {
      // checkNotNull for GWT (do not optimize)
      array[i] = ((Number) checkNotNull(boxedArray[i])).longValue();
    }
    return array;
  }

  /**
   * Returns a fixed-size list backed by the specified array, similar to {@link
   * Arrays#asList(Object[])}. The list supports {@link List#set(int, Object)}, but any attempt to
   * set a value to {@code null} will result in a {@link NullPointerException}.
   *
   * <p>The returned list maintains the values, but not the identities, of {@code Long} objects
   * written to or read from it. For example, whether {@code list.get(0) == list.get(0)} is true for
   * the returned list is unspecified.
   *
   * <p>The returned list is serializable.
   *
   * <p><b>Note:</b> when possible, you should represent your data as an {@link ImmutableLongArray}
   * instead, which has an {@link ImmutableLongArray#asList asList} view.
   *
   * @param backingArray the array to back the list
   * @return a list view of the array
   */
  public static List<Long> asList(long... backingArray) {
    if (backingArray.length == 0) {
      return Collections.emptyList();
    }
    return new LongArrayAsList(backingArray);
  }

  @GwtCompatible
  private static class LongArrayAsList extends AbstractList<Long>
      implements RandomAccess, Serializable {
    final long[] array;
    final int start;
    final int end;

    LongArrayAsList(long[] array) {
      this(array, 0, array.length);
    }

    LongArrayAsList(long[] array, int start, int end) {
      this.array = array;
      this.start = start;
      this.end = end;
    }

    @Override
    public int size() {
      return end - start;
    }

    @Override
    public boolean isEmpty() {
      return false;
    }

    @Override
    public Long get(int index) {
      checkElementIndex(index, size());
      return array[start + index];
    }

    @Override
    public boolean contains(@Nullable Object target) {
      // Overridden to prevent a ton of boxing
      return (target instanceof Long) && Longs.indexOf(array, (Long) target, start, end) != -1;
    }

    @Override
    public int indexOf(@Nullable Object target) {
      // Overridden to prevent a ton of boxing
      if (target instanceof Long) {
        int i = Longs.indexOf(array, (Long) target, start, end);
        if (i >= 0) {
          return i - start;
        }
      }
      return -1;
    }

    @Override
    public int lastIndexOf(@Nullable Object target) {
      // Overridden to prevent a ton of boxing
      if (target instanceof Long) {
        int i = Longs.lastIndexOf(array, (Long) target, start, end);
        if (i >= 0) {
          return i - start;
        }
      }
      return -1;
    }

    @Override
    public Long set(int index, Long element) {
      checkElementIndex(index, size());
      long oldValue = array[start + index];
      // checkNotNull for GWT (do not optimize)
      array[start + index] = checkNotNull(element);
      return oldValue;
    }

    @Override
    public List<Long> subList(int fromIndex, int toIndex) {
      int size = size();
      checkPositionIndexes(fromIndex, toIndex, size);
      if (fromIndex == toIndex) {
        return Collections.emptyList();
      }
      return new LongArrayAsList(array, start + fromIndex, start + toIndex);
    }

    @Override
    public boolean equals(@Nullable Object object) {
      if (object == this) {
        return true;
      }
      if (object instanceof LongArrayAsList) {
        LongArrayAsList that = (LongArrayAsList) object;
        int size = size();
        if (that.size() != size) {
          return false;
        }
        for (int i = 0; i < size; i++) {
          if (array[start + i] != that.array[that.start + i]) {
            return false;
          }
        }
        return true;
      }
      return super.equals(object);
    }

    @Override
    public int hashCode() {
      int result = 1;
      for (int i = start; i < end; i++) {
        result = 31 * result + Longs.hashCode(array[i]);
      }
      return result;
    }

    @Override
    public String toString() {
      StringBuilder builder = new StringBuilder(size() * 10);
      builder.append('[').append(array[start]);
      for (int i = start + 1; i < end; i++) {
        builder.append(", ").append(array[i]);
      }
      return builder.append(']').toString();
    }

    long[] toLongArray() {
      return Arrays.copyOfRange(array, start, end);
    }

    private static final long serialVersionUID = 0;
  }
}<|MERGE_RESOLUTION|>--- conflicted
+++ resolved
@@ -362,13 +362,7 @@
    * @throws NullPointerException if {@code string} is {@code null}
    * @since 14.0
    */
-<<<<<<< HEAD
-  @Beta
   public static @Nullable Long tryParse(String string) {
-=======
-  @CheckForNull
-  public static Long tryParse(String string) {
->>>>>>> 7d9fac21
     return tryParse(string, 10);
   }
 
@@ -392,13 +386,7 @@
    * @throws NullPointerException if {@code string} is {@code null}
    * @since 19.0
    */
-<<<<<<< HEAD
-  @Beta
   public static @Nullable Long tryParse(String string, int radix) {
-=======
-  @CheckForNull
-  public static Long tryParse(String string, int radix) {
->>>>>>> 7d9fac21
     if (checkNotNull(string).isEmpty()) {
       return null;
     }
