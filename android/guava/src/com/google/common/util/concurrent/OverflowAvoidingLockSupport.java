--- conflicted
+++ resolved
@@ -25,12 +25,8 @@
  * Works around an android bug, where parking for more than INT_MAX seconds can produce an abort
  * signal on 32 bit devices running Android Q.
  */
-<<<<<<< HEAD
+@J2ktIncompatible
 @NullMarked
-=======
-@J2ktIncompatible
-@ElementTypesAreNonnullByDefault
->>>>>>> 7d9fac21
 final class OverflowAvoidingLockSupport {
   // Represents the max nanoseconds representable on a linux timespec with a 32 bit tv_sec
   static final long MAX_NANOSECONDS_THRESHOLD = (1L + Integer.MAX_VALUE) * 1_000_000_000L - 1L;
