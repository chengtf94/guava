/*
 * Copyright (C) 2014 The Guava Authors
 *
 * Licensed under the Apache License, Version 2.0 (the "License"); you may not use this file except
 * in compliance with the License. You may obtain a copy of the License at
 *
 * http://www.apache.org/licenses/LICENSE-2.0
 *
 * Unless required by applicable law or agreed to in writing, software distributed under the License
 * is distributed on an "AS IS" BASIS, WITHOUT WARRANTIES OR CONDITIONS OF ANY KIND, either express
 * or implied. See the License for the specific language governing permissions and limitations under
 * the License.
 */

package com.google.common.util.concurrent;

import static com.google.common.base.Preconditions.checkNotNull;

import com.google.common.annotations.GwtCompatible;
import com.google.j2objc.annotations.WeakOuter;
import java.util.concurrent.Callable;
import java.util.concurrent.Executors;
import java.util.concurrent.RunnableFuture;
import javax.annotation.CheckForNull;
import org.jspecify.nullness.NullMarked;
import org.jspecify.nullness.Nullable;

/**
 * A {@link RunnableFuture} that also implements the {@link ListenableFuture} interface.
 *
 * <p>This should be used in preference to {@link ListenableFutureTask} when possible for
 * performance reasons.
 */
@GwtCompatible
@NullMarked
class TrustedListenableFutureTask<V extends @Nullable Object> extends FluentFuture.TrustedFuture<V>
    implements RunnableFuture<V> {

  static <V extends @Nullable Object> TrustedListenableFutureTask<V> create(
      AsyncCallable<V> callable) {
    return new TrustedListenableFutureTask<>(callable);
  }

  static <V extends @Nullable Object> TrustedListenableFutureTask<V> create(Callable<V> callable) {
    return new TrustedListenableFutureTask<>(callable);
  }

  /**
   * Creates a {@code ListenableFutureTask} that will upon running, execute the given {@code
   * Runnable}, and arrange that {@code get} will return the given result on successful completion.
   *
   * @param runnable the runnable task
   * @param result the result to return on successful completion. If you don't need a particular
   *     result, consider using constructions of the form: {@code ListenableFuture<?> f =
   *     ListenableFutureTask.create(runnable, null)}
   */
  static <V extends @Nullable Object> TrustedListenableFutureTask<V> create(
<<<<<<< HEAD
      Runnable runnable, V result) {
    return new TrustedListenableFutureTask<V>(Executors.callable(runnable, result));
=======
      Runnable runnable, @ParametricNullness V result) {
    return new TrustedListenableFutureTask<>(Executors.callable(runnable, result));
>>>>>>> 28ee96ff
  }

  /*
   * In certain circumstances, this field might theoretically not be visible to an afterDone() call
   * triggered by cancel(). For details, see the comments on the fields of TimeoutFuture.
   *
   * <p>{@code volatile} is required for j2objc transpiling:
   * https://developers.google.com/j2objc/guides/j2objc-memory-model#atomicity
   */
  @CheckForNull private volatile InterruptibleTask<?> task;

  TrustedListenableFutureTask(Callable<V> callable) {
    this.task = new TrustedFutureInterruptibleTask(callable);
  }

  TrustedListenableFutureTask(AsyncCallable<V> callable) {
    this.task = new TrustedFutureInterruptibleAsyncTask(callable);
  }

  @Override
  public void run() {
    InterruptibleTask<?> localTask = task;
    if (localTask != null) {
      localTask.run();
    }
    /*
     * In the Async case, we may have called setFuture(pendingFuture), in which case afterDone()
     * won't have been called yet.
     */
    this.task = null;
  }

  @Override
  protected void afterDone() {
    super.afterDone();

    if (wasInterrupted()) {
      InterruptibleTask<?> localTask = task;
      if (localTask != null) {
        localTask.interruptTask();
      }
    }

    this.task = null;
  }

  @Override
  @CheckForNull
  protected String pendingToString() {
    InterruptibleTask<?> localTask = task;
    if (localTask != null) {
      return "task=[" + localTask + "]";
    }
    return super.pendingToString();
  }

  @WeakOuter
  private final class TrustedFutureInterruptibleTask extends InterruptibleTask<V> {
    private final Callable<V> callable;

    TrustedFutureInterruptibleTask(Callable<V> callable) {
      this.callable = checkNotNull(callable);
    }

    @Override
    final boolean isDone() {
      return TrustedListenableFutureTask.this.isDone();
    }

    @Override
    V runInterruptibly() throws Exception {
      return callable.call();
    }

    @Override
    void afterRanInterruptiblySuccess(V result) {
      TrustedListenableFutureTask.this.set(result);
    }

    @Override
    void afterRanInterruptiblyFailure(Throwable error) {
      setException(error);
    }

    @Override
    String toPendingString() {
      return callable.toString();
    }
  }

  @WeakOuter
  private final class TrustedFutureInterruptibleAsyncTask
      extends InterruptibleTask<ListenableFuture<V>> {
    private final AsyncCallable<V> callable;

    TrustedFutureInterruptibleAsyncTask(AsyncCallable<V> callable) {
      this.callable = checkNotNull(callable);
    }

    @Override
    final boolean isDone() {
      return TrustedListenableFutureTask.this.isDone();
    }

    @Override
    ListenableFuture<V> runInterruptibly() throws Exception {
      return checkNotNull(
          callable.call(),
          "AsyncCallable.call returned null instead of a Future. "
              + "Did you mean to return immediateFuture(null)? %s",
          callable);
    }

    @Override
    void afterRanInterruptiblySuccess(ListenableFuture<V> result) {
      setFuture(result);
    }

    @Override
    void afterRanInterruptiblyFailure(Throwable error) {
      setException(error);
    }

    @Override
    String toPendingString() {
      return callable.toString();
    }
  }
}<|MERGE_RESOLUTION|>--- conflicted
+++ resolved
@@ -22,8 +22,8 @@
 import java.util.concurrent.Executors;
 import java.util.concurrent.RunnableFuture;
 import javax.annotation.CheckForNull;
-import org.jspecify.nullness.NullMarked;
-import org.jspecify.nullness.Nullable;
+import org.jspecify.annotations.NullMarked;
+import org.jspecify.annotations.Nullable;
 
 /**
  * A {@link RunnableFuture} that also implements the {@link ListenableFuture} interface.
@@ -55,13 +55,8 @@
    *     ListenableFutureTask.create(runnable, null)}
    */
   static <V extends @Nullable Object> TrustedListenableFutureTask<V> create(
-<<<<<<< HEAD
-      Runnable runnable, V result) {
-    return new TrustedListenableFutureTask<V>(Executors.callable(runnable, result));
-=======
       Runnable runnable, @ParametricNullness V result) {
     return new TrustedListenableFutureTask<>(Executors.callable(runnable, result));
->>>>>>> 28ee96ff
   }
 
   /*
@@ -132,12 +127,13 @@
     }
 
     @Override
+    @ParametricNullness
     V runInterruptibly() throws Exception {
       return callable.call();
     }
 
     @Override
-    void afterRanInterruptiblySuccess(V result) {
+    void afterRanInterruptiblySuccess(@ParametricNullness V result) {
       TrustedListenableFutureTask.this.set(result);
     }
 
