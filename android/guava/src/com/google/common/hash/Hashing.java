/*
 * Copyright (C) 2011 The Guava Authors
 *
 * Licensed under the Apache License, Version 2.0 (the "License"); you may not use this file except
 * in compliance with the License. You may obtain a copy of the License at
 *
 * http://www.apache.org/licenses/LICENSE-2.0
 *
 * Unless required by applicable law or agreed to in writing, software distributed under the License
 * is distributed on an "AS IS" BASIS, WITHOUT WARRANTIES OR CONDITIONS OF ANY KIND, either express
 * or implied. See the License for the specific language governing permissions and limitations under
 * the License.
 */

package com.google.common.hash;

import static com.google.common.base.Preconditions.checkArgument;
import static com.google.common.base.Preconditions.checkNotNull;

import com.google.errorprone.annotations.Immutable;
import java.security.Key;
import java.util.ArrayList;
import java.util.Arrays;
import java.util.Collections;
import java.util.Iterator;
import java.util.List;
import java.util.zip.Adler32;
import java.util.zip.CRC32;
import java.util.zip.Checksum;
import javax.annotation.CheckForNull;
import javax.crypto.spec.SecretKeySpec;
import org.jspecify.nullness.NullMarked;

/**
 * Static methods to obtain {@link HashFunction} instances, and other static hashing-related
 * utilities.
 *
 * <p>A comparison of the various hash functions can be found <a
 * href="http://goo.gl/jS7HH">here</a>.
 *
 * @author Kevin Bourrillion
 * @author Dimitris Andreou
 * @author Kurt Alfred Kluever
 * @since 11.0
 */
<<<<<<< HEAD
@Beta
@NullMarked
=======
@ElementTypesAreNonnullByDefault
>>>>>>> 28ee96ff
public final class Hashing {
  /**
   * Returns a general-purpose, <b>temporary-use</b>, non-cryptographic hash function. The algorithm
   * the returned function implements is unspecified and subject to change without notice.
   *
   * <p><b>Warning:</b> a new random seed for these functions is chosen each time the {@code
   * Hashing} class is loaded. <b>Do not use this method</b> if hash codes may escape the current
   * process in any way, for example being sent over RPC, or saved to disk. For a general-purpose,
   * non-cryptographic hash function that will never change behavior, we suggest {@link
   * #murmur3_128}.
   *
   * <p>Repeated calls to this method on the same loaded {@code Hashing} class, using the same value
   * for {@code minimumBits}, will return identically-behaving {@link HashFunction} instances.
   *
   * @param minimumBits a positive integer. This can be arbitrarily large. The returned {@link
   *     HashFunction} instance may use memory proportional to this integer.
   * @return a hash function, described above, that produces hash codes of length {@code
   *     minimumBits} or greater
   */
  public static HashFunction goodFastHash(int minimumBits) {
    int bits = checkPositiveAndMakeMultipleOf32(minimumBits);

    if (bits == 32) {
      return Murmur3_32HashFunction.GOOD_FAST_HASH_32;
    }
    if (bits <= 128) {
      return Murmur3_128HashFunction.GOOD_FAST_HASH_128;
    }

    // Otherwise, join together some 128-bit murmur3s
    int hashFunctionsNeeded = (bits + 127) / 128;
    HashFunction[] hashFunctions = new HashFunction[hashFunctionsNeeded];
    hashFunctions[0] = Murmur3_128HashFunction.GOOD_FAST_HASH_128;
    int seed = GOOD_FAST_HASH_SEED;
    for (int i = 1; i < hashFunctionsNeeded; i++) {
      seed += 1500450271; // a prime; shouldn't matter
      hashFunctions[i] = murmur3_128(seed);
    }
    return new ConcatenatedHashFunction(hashFunctions);
  }

  /**
   * Used to randomize {@link #goodFastHash} instances, so that programs which persist anything
   * dependent on the hash codes they produce will fail sooner.
   */
  @SuppressWarnings("GoodTime") // reading system time without TimeSource
  static final int GOOD_FAST_HASH_SEED = (int) System.currentTimeMillis();

  /**
   * Returns a hash function implementing the <a
   * href="https://github.com/aappleby/smhasher/blob/master/src/MurmurHash3.cpp">32-bit murmur3
   * algorithm, x86 variant</a> (little-endian variant), using the given seed value, <b>with a known
   * bug</b> as described in the deprecation text.
   *
   * <p>The C++ equivalent is the MurmurHash3_x86_32 function (Murmur3A), which however does not
   * have the bug.
   *
   * @deprecated This implementation produces incorrect hash values from the {@link
   *     HashFunction#hashString} method if the string contains non-BMP characters. Use {@link
   *     #murmur3_32_fixed(int)} instead.
   */
  @Deprecated
  public static HashFunction murmur3_32(int seed) {
    return new Murmur3_32HashFunction(seed, /* supplementaryPlaneFix= */ false);
  }

  /**
   * Returns a hash function implementing the <a
   * href="https://github.com/aappleby/smhasher/blob/master/src/MurmurHash3.cpp">32-bit murmur3
   * algorithm, x86 variant</a> (little-endian variant), using the given seed value, <b>with a known
   * bug</b> as described in the deprecation text.
   *
   * <p>The C++ equivalent is the MurmurHash3_x86_32 function (Murmur3A), which however does not
   * have the bug.
   *
   * @deprecated This implementation produces incorrect hash values from the {@link
   *     HashFunction#hashString} method if the string contains non-BMP characters. Use {@link
   *     #murmur3_32_fixed()} instead.
   */
  @Deprecated
  public static HashFunction murmur3_32() {
    return Murmur3_32HashFunction.MURMUR3_32;
  }

  /**
   * Returns a hash function implementing the <a
   * href="https://github.com/aappleby/smhasher/blob/master/src/MurmurHash3.cpp">32-bit murmur3
   * algorithm, x86 variant</a> (little-endian variant), using the given seed value.
   *
   * <p>The exact C++ equivalent is the MurmurHash3_x86_32 function (Murmur3A).
   *
   * <p>This method is called {@code murmur3_32_fixed} because it fixes a bug in the {@code
   * HashFunction} returned by the original {@code murmur3_32} method.
   *
   * @since 31.0
   */
  public static HashFunction murmur3_32_fixed(int seed) {
    return new Murmur3_32HashFunction(seed, /* supplementaryPlaneFix= */ true);
  }

  /**
   * Returns a hash function implementing the <a
   * href="https://github.com/aappleby/smhasher/blob/master/src/MurmurHash3.cpp">32-bit murmur3
   * algorithm, x86 variant</a> (little-endian variant), using a seed value of zero.
   *
   * <p>The exact C++ equivalent is the MurmurHash3_x86_32 function (Murmur3A).
   *
   * <p>This method is called {@code murmur3_32_fixed} because it fixes a bug in the {@code
   * HashFunction} returned by the original {@code murmur3_32} method.
   *
   * @since 31.0
   */
  public static HashFunction murmur3_32_fixed() {
    return Murmur3_32HashFunction.MURMUR3_32_FIXED;
  }

  /**
   * Returns a hash function implementing the <a
   * href="https://github.com/aappleby/smhasher/blob/master/src/MurmurHash3.cpp">128-bit murmur3
   * algorithm, x64 variant</a> (little-endian variant), using the given seed value.
   *
   * <p>The exact C++ equivalent is the MurmurHash3_x64_128 function (Murmur3F).
   */
  public static HashFunction murmur3_128(int seed) {
    return new Murmur3_128HashFunction(seed);
  }

  /**
   * Returns a hash function implementing the <a
   * href="https://github.com/aappleby/smhasher/blob/master/src/MurmurHash3.cpp">128-bit murmur3
   * algorithm, x64 variant</a> (little-endian variant), using a seed value of zero.
   *
   * <p>The exact C++ equivalent is the MurmurHash3_x64_128 function (Murmur3F).
   */
  public static HashFunction murmur3_128() {
    return Murmur3_128HashFunction.MURMUR3_128;
  }

  /**
   * Returns a hash function implementing the <a href="https://131002.net/siphash/">64-bit
   * SipHash-2-4 algorithm</a> using a seed value of {@code k = 00 01 02 ...}.
   *
   * @since 15.0
   */
  public static HashFunction sipHash24() {
    return SipHashFunction.SIP_HASH_24;
  }

  /**
   * Returns a hash function implementing the <a href="https://131002.net/siphash/">64-bit
   * SipHash-2-4 algorithm</a> using the given seed.
   *
   * @since 15.0
   */
  public static HashFunction sipHash24(long k0, long k1) {
    return new SipHashFunction(2, 4, k0, k1);
  }

  /**
   * Returns a hash function implementing the MD5 hash algorithm (128 hash bits).
   *
   * @deprecated If you must interoperate with a system that requires MD5, then use this method,
   *     despite its deprecation. But if you can choose your hash function, avoid MD5, which is
   *     neither fast nor secure. As of January 2017, we suggest:
   *     <ul>
   *       <li>For security: {@link Hashing#sha256} or a higher-level API.
   *       <li>For speed: {@link Hashing#goodFastHash}, though see its docs for caveats.
   *     </ul>
   */
  @Deprecated
  public static HashFunction md5() {
    return Md5Holder.MD5;
  }

  private static class Md5Holder {
    static final HashFunction MD5 = new MessageDigestHashFunction("MD5", "Hashing.md5()");
  }

  /**
   * Returns a hash function implementing the SHA-1 algorithm (160 hash bits).
   *
   * @deprecated If you must interoperate with a system that requires SHA-1, then use this method,
   *     despite its deprecation. But if you can choose your hash function, avoid SHA-1, which is
   *     neither fast nor secure. As of January 2017, we suggest:
   *     <ul>
   *       <li>For security: {@link Hashing#sha256} or a higher-level API.
   *       <li>For speed: {@link Hashing#goodFastHash}, though see its docs for caveats.
   *     </ul>
   */
  @Deprecated
  public static HashFunction sha1() {
    return Sha1Holder.SHA_1;
  }

  private static class Sha1Holder {
    static final HashFunction SHA_1 = new MessageDigestHashFunction("SHA-1", "Hashing.sha1()");
  }

  /** Returns a hash function implementing the SHA-256 algorithm (256 hash bits). */
  public static HashFunction sha256() {
    return Sha256Holder.SHA_256;
  }

  private static class Sha256Holder {
    static final HashFunction SHA_256 =
        new MessageDigestHashFunction("SHA-256", "Hashing.sha256()");
  }

  /**
   * Returns a hash function implementing the SHA-384 algorithm (384 hash bits).
   *
   * @since 19.0
   */
  public static HashFunction sha384() {
    return Sha384Holder.SHA_384;
  }

  private static class Sha384Holder {
    static final HashFunction SHA_384 =
        new MessageDigestHashFunction("SHA-384", "Hashing.sha384()");
  }

  /** Returns a hash function implementing the SHA-512 algorithm (512 hash bits). */
  public static HashFunction sha512() {
    return Sha512Holder.SHA_512;
  }

  private static class Sha512Holder {
    static final HashFunction SHA_512 =
        new MessageDigestHashFunction("SHA-512", "Hashing.sha512()");
  }

  /**
   * Returns a hash function implementing the Message Authentication Code (MAC) algorithm, using the
   * MD5 (128 hash bits) hash function and the given secret key.
   *
   * @param key the secret key
   * @throws IllegalArgumentException if the given key is inappropriate for initializing this MAC
   * @since 20.0
   */
  public static HashFunction hmacMd5(Key key) {
    return new MacHashFunction("HmacMD5", key, hmacToString("hmacMd5", key));
  }

  /**
   * Returns a hash function implementing the Message Authentication Code (MAC) algorithm, using the
   * MD5 (128 hash bits) hash function and a {@link SecretKeySpec} created from the given byte array
   * and the MD5 algorithm.
   *
   * @param key the key material of the secret key
   * @since 20.0
   */
  public static HashFunction hmacMd5(byte[] key) {
    return hmacMd5(new SecretKeySpec(checkNotNull(key), "HmacMD5"));
  }

  /**
   * Returns a hash function implementing the Message Authentication Code (MAC) algorithm, using the
   * SHA-1 (160 hash bits) hash function and the given secret key.
   *
   * @param key the secret key
   * @throws IllegalArgumentException if the given key is inappropriate for initializing this MAC
   * @since 20.0
   */
  public static HashFunction hmacSha1(Key key) {
    return new MacHashFunction("HmacSHA1", key, hmacToString("hmacSha1", key));
  }

  /**
   * Returns a hash function implementing the Message Authentication Code (MAC) algorithm, using the
   * SHA-1 (160 hash bits) hash function and a {@link SecretKeySpec} created from the given byte
   * array and the SHA-1 algorithm.
   *
   * @param key the key material of the secret key
   * @since 20.0
   */
  public static HashFunction hmacSha1(byte[] key) {
    return hmacSha1(new SecretKeySpec(checkNotNull(key), "HmacSHA1"));
  }

  /**
   * Returns a hash function implementing the Message Authentication Code (MAC) algorithm, using the
   * SHA-256 (256 hash bits) hash function and the given secret key.
   *
   * @param key the secret key
   * @throws IllegalArgumentException if the given key is inappropriate for initializing this MAC
   * @since 20.0
   */
  public static HashFunction hmacSha256(Key key) {
    return new MacHashFunction("HmacSHA256", key, hmacToString("hmacSha256", key));
  }

  /**
   * Returns a hash function implementing the Message Authentication Code (MAC) algorithm, using the
   * SHA-256 (256 hash bits) hash function and a {@link SecretKeySpec} created from the given byte
   * array and the SHA-256 algorithm.
   *
   * @param key the key material of the secret key
   * @since 20.0
   */
  public static HashFunction hmacSha256(byte[] key) {
    return hmacSha256(new SecretKeySpec(checkNotNull(key), "HmacSHA256"));
  }

  /**
   * Returns a hash function implementing the Message Authentication Code (MAC) algorithm, using the
   * SHA-512 (512 hash bits) hash function and the given secret key.
   *
   * @param key the secret key
   * @throws IllegalArgumentException if the given key is inappropriate for initializing this MAC
   * @since 20.0
   */
  public static HashFunction hmacSha512(Key key) {
    return new MacHashFunction("HmacSHA512", key, hmacToString("hmacSha512", key));
  }

  /**
   * Returns a hash function implementing the Message Authentication Code (MAC) algorithm, using the
   * SHA-512 (512 hash bits) hash function and a {@link SecretKeySpec} created from the given byte
   * array and the SHA-512 algorithm.
   *
   * @param key the key material of the secret key
   * @since 20.0
   */
  public static HashFunction hmacSha512(byte[] key) {
    return hmacSha512(new SecretKeySpec(checkNotNull(key), "HmacSHA512"));
  }

  private static String hmacToString(String methodName, Key key) {
    return "Hashing."
        + methodName
        + "(Key[algorithm="
        + key.getAlgorithm()
        + ", format="
        + key.getFormat()
        + "])";
  }

  /**
   * Returns a hash function implementing the CRC32C checksum algorithm (32 hash bits) as described
   * by RFC 3720, Section 12.1.
   *
   * <p>This function is best understood as a <a
   * href="https://en.wikipedia.org/wiki/Checksum">checksum</a> rather than a true <a
   * href="https://en.wikipedia.org/wiki/Hash_function">hash function</a>.
   *
   * @since 18.0
   */
  public static HashFunction crc32c() {
    return Crc32cHashFunction.CRC_32_C;
  }

  /**
   * Returns a hash function implementing the CRC-32 checksum algorithm (32 hash bits).
   *
   * <p>To get the {@code long} value equivalent to {@link Checksum#getValue()} for a {@code
   * HashCode} produced by this function, use {@link HashCode#padToLong()}.
   *
   * <p>This function is best understood as a <a
   * href="https://en.wikipedia.org/wiki/Checksum">checksum</a> rather than a true <a
   * href="https://en.wikipedia.org/wiki/Hash_function">hash function</a>.
   *
   * @since 14.0
   */
  public static HashFunction crc32() {
    return ChecksumType.CRC_32.hashFunction;
  }

  /**
   * Returns a hash function implementing the Adler-32 checksum algorithm (32 hash bits).
   *
   * <p>To get the {@code long} value equivalent to {@link Checksum#getValue()} for a {@code
   * HashCode} produced by this function, use {@link HashCode#padToLong()}.
   *
   * <p>This function is best understood as a <a
   * href="https://en.wikipedia.org/wiki/Checksum">checksum</a> rather than a true <a
   * href="https://en.wikipedia.org/wiki/Hash_function">hash function</a>.
   *
   * @since 14.0
   */
  public static HashFunction adler32() {
    return ChecksumType.ADLER_32.hashFunction;
  }

  @Immutable
  enum ChecksumType implements ImmutableSupplier<Checksum> {
    CRC_32("Hashing.crc32()") {
      @Override
      public Checksum get() {
        return new CRC32();
      }
    },
    ADLER_32("Hashing.adler32()") {
      @Override
      public Checksum get() {
        return new Adler32();
      }
    };

    public final HashFunction hashFunction;

    ChecksumType(String toString) {
      this.hashFunction = new ChecksumHashFunction(this, 32, toString);
    }
  }

  /**
   * Returns a hash function implementing FarmHash's Fingerprint64, an open-source algorithm.
   *
   * <p>This is designed for generating persistent fingerprints of strings. It isn't
   * cryptographically secure, but it produces a high-quality hash with fewer collisions than some
   * alternatives we've used in the past.
   *
   * <p>FarmHash fingerprints are encoded by {@link HashCode#asBytes} in little-endian order. This
   * means {@link HashCode#asLong} is guaranteed to return the same value that
   * farmhash::Fingerprint64() would for the same input (when compared using {@link
   * com.google.common.primitives.UnsignedLongs}'s encoding of 64-bit unsigned numbers).
   *
   * <p>This function is best understood as a <a
   * href="https://en.wikipedia.org/wiki/Fingerprint_(computing)">fingerprint</a> rather than a true
   * <a href="https://en.wikipedia.org/wiki/Hash_function">hash function</a>.
   *
   * @since 20.0
   */
  public static HashFunction farmHashFingerprint64() {
    return FarmHashFingerprint64.FARMHASH_FINGERPRINT_64;
  }

  /**
   * Returns a hash function implementing the Fingerprint2011 hashing function (64 hash bits).
   *
   * <p>This is designed for generating persistent fingerprints of strings. It isn't
   * cryptographically secure, but it produces a high-quality hash with few collisions. Fingerprints
   * generated using this are byte-wise identical to those created using the C++ version, but note
   * that this uses unsigned integers (see {@link com.google.common.primitives.UnsignedInts}).
   * Comparisons between the two should take this into account.
   *
   * <p>Fingerprint2011() is a form of Murmur2 on strings up to 32 bytes and a form of CityHash for
   * longer strings. It could have been one or the other throughout. The main advantage of the
   * combination is that CityHash has a bunch of special cases for short strings that don't need to
   * be replicated here. The result will never be 0 or 1.
   *
   * <p>This function is best understood as a <a
   * href="https://en.wikipedia.org/wiki/Fingerprint_(computing)">fingerprint</a> rather than a true
   * <a href="https://en.wikipedia.org/wiki/Hash_function">hash function</a>.
   *
   * @since 31.1
   */
  public static HashFunction fingerprint2011() {
    return Fingerprint2011.FINGERPRINT_2011;
  }

  /**
   * Assigns to {@code hashCode} a "bucket" in the range {@code [0, buckets)}, in a uniform manner
   * that minimizes the need for remapping as {@code buckets} grows. That is, {@code
   * consistentHash(h, n)} equals:
   *
   * <ul>
   *   <li>{@code n - 1}, with approximate probability {@code 1/n}
   *   <li>{@code consistentHash(h, n - 1)}, otherwise (probability {@code 1 - 1/n})
   * </ul>
   *
   * <p>This method is suitable for the common use case of dividing work among buckets that meet the
   * following conditions:
   *
   * <ul>
   *   <li>You want to assign the same fraction of inputs to each bucket.
   *   <li>When you reduce the number of buckets, you can accept that the most recently added
   *       buckets will be removed first. More concretely, if you are dividing traffic among tasks,
   *       you can decrease the number of tasks from 15 and 10, killing off the final 5 tasks, and
   *       {@code consistentHash} will handle it. If, however, you are dividing traffic among
   *       servers {@code alpha}, {@code bravo}, and {@code charlie} and you occasionally need to
   *       take each of the servers offline, {@code consistentHash} will be a poor fit: It provides
   *       no way for you to specify which of the three buckets is disappearing. Thus, if your
   *       buckets change from {@code [alpha, bravo, charlie]} to {@code [bravo, charlie]}, it will
   *       assign all the old {@code alpha} traffic to {@code bravo} and all the old {@code bravo}
   *       traffic to {@code charlie}, rather than letting {@code bravo} keep its traffic.
   * </ul>
   *
   * <p>See the <a href="http://en.wikipedia.org/wiki/Consistent_hashing">Wikipedia article on
   * consistent hashing</a> for more information.
   */
  public static int consistentHash(HashCode hashCode, int buckets) {
    return consistentHash(hashCode.padToLong(), buckets);
  }

  /**
   * Assigns to {@code input} a "bucket" in the range {@code [0, buckets)}, in a uniform manner that
   * minimizes the need for remapping as {@code buckets} grows. That is, {@code consistentHash(h,
   * n)} equals:
   *
   * <ul>
   *   <li>{@code n - 1}, with approximate probability {@code 1/n}
   *   <li>{@code consistentHash(h, n - 1)}, otherwise (probability {@code 1 - 1/n})
   * </ul>
   *
   * <p>This method is suitable for the common use case of dividing work among buckets that meet the
   * following conditions:
   *
   * <ul>
   *   <li>You want to assign the same fraction of inputs to each bucket.
   *   <li>When you reduce the number of buckets, you can accept that the most recently added
   *       buckets will be removed first. More concretely, if you are dividing traffic among tasks,
   *       you can decrease the number of tasks from 15 and 10, killing off the final 5 tasks, and
   *       {@code consistentHash} will handle it. If, however, you are dividing traffic among
   *       servers {@code alpha}, {@code bravo}, and {@code charlie} and you occasionally need to
   *       take each of the servers offline, {@code consistentHash} will be a poor fit: It provides
   *       no way for you to specify which of the three buckets is disappearing. Thus, if your
   *       buckets change from {@code [alpha, bravo, charlie]} to {@code [bravo, charlie]}, it will
   *       assign all the old {@code alpha} traffic to {@code bravo} and all the old {@code bravo}
   *       traffic to {@code charlie}, rather than letting {@code bravo} keep its traffic.
   * </ul>
   *
   * <p>See the <a href="http://en.wikipedia.org/wiki/Consistent_hashing">Wikipedia article on
   * consistent hashing</a> for more information.
   */
  public static int consistentHash(long input, int buckets) {
    checkArgument(buckets > 0, "buckets must be positive: %s", buckets);
    LinearCongruentialGenerator generator = new LinearCongruentialGenerator(input);
    int candidate = 0;
    int next;

    // Jump from bucket to bucket until we go out of range
    while (true) {
      next = (int) ((candidate + 1) / generator.nextDouble());
      if (next >= 0 && next < buckets) {
        candidate = next;
      } else {
        return candidate;
      }
    }
  }

  /**
   * Returns a hash code, having the same bit length as each of the input hash codes, that combines
   * the information of these hash codes in an ordered fashion. That is, whenever two equal hash
   * codes are produced by two calls to this method, it is <i>as likely as possible</i> that each
   * was computed from the <i>same</i> input hash codes in the <i>same</i> order.
   *
   * @throws IllegalArgumentException if {@code hashCodes} is empty, or the hash codes do not all
   *     have the same bit length
   */
  public static HashCode combineOrdered(Iterable<HashCode> hashCodes) {
    Iterator<HashCode> iterator = hashCodes.iterator();
    checkArgument(iterator.hasNext(), "Must be at least 1 hash code to combine.");
    int bits = iterator.next().bits();
    byte[] resultBytes = new byte[bits / 8];
    for (HashCode hashCode : hashCodes) {
      byte[] nextBytes = hashCode.asBytes();
      checkArgument(
          nextBytes.length == resultBytes.length, "All hashcodes must have the same bit length.");
      for (int i = 0; i < nextBytes.length; i++) {
        resultBytes[i] = (byte) (resultBytes[i] * 37 ^ nextBytes[i]);
      }
    }
    return HashCode.fromBytesNoCopy(resultBytes);
  }

  /**
   * Returns a hash code, having the same bit length as each of the input hash codes, that combines
   * the information of these hash codes in an unordered fashion. That is, whenever two equal hash
   * codes are produced by two calls to this method, it is <i>as likely as possible</i> that each
   * was computed from the <i>same</i> input hash codes in <i>some</i> order.
   *
   * @throws IllegalArgumentException if {@code hashCodes} is empty, or the hash codes do not all
   *     have the same bit length
   */
  public static HashCode combineUnordered(Iterable<HashCode> hashCodes) {
    Iterator<HashCode> iterator = hashCodes.iterator();
    checkArgument(iterator.hasNext(), "Must be at least 1 hash code to combine.");
    byte[] resultBytes = new byte[iterator.next().bits() / 8];
    for (HashCode hashCode : hashCodes) {
      byte[] nextBytes = hashCode.asBytes();
      checkArgument(
          nextBytes.length == resultBytes.length, "All hashcodes must have the same bit length.");
      for (int i = 0; i < nextBytes.length; i++) {
        resultBytes[i] += nextBytes[i];
      }
    }
    return HashCode.fromBytesNoCopy(resultBytes);
  }

  /** Checks that the passed argument is positive, and ceils it to a multiple of 32. */
  static int checkPositiveAndMakeMultipleOf32(int bits) {
    checkArgument(bits > 0, "Number of bits must be positive");
    return (bits + 31) & ~31;
  }

  /**
   * Returns a hash function which computes its hash code by concatenating the hash codes of the
   * underlying hash functions together. This can be useful if you need to generate hash codes of a
   * specific length.
   *
   * <p>For example, if you need 1024-bit hash codes, you could join two {@link Hashing#sha512} hash
   * functions together: {@code Hashing.concatenating(Hashing.sha512(), Hashing.sha512())}.
   *
   * @since 19.0
   */
  public static HashFunction concatenating(
      HashFunction first, HashFunction second, HashFunction... rest) {
    // We can't use Lists.asList() here because there's no hash->collect dependency
    List<HashFunction> list = new ArrayList<>();
    list.add(first);
    list.add(second);
    Collections.addAll(list, rest);
    return new ConcatenatedHashFunction(list.toArray(new HashFunction[0]));
  }

  /**
   * Returns a hash function which computes its hash code by concatenating the hash codes of the
   * underlying hash functions together. This can be useful if you need to generate hash codes of a
   * specific length.
   *
   * <p>For example, if you need 1024-bit hash codes, you could join two {@link Hashing#sha512} hash
   * functions together: {@code Hashing.concatenating(Hashing.sha512(), Hashing.sha512())}.
   *
   * @since 19.0
   */
  public static HashFunction concatenating(Iterable<HashFunction> hashFunctions) {
    checkNotNull(hashFunctions);
    // We can't use Iterables.toArray() here because there's no hash->collect dependency
    List<HashFunction> list = new ArrayList<>();
    for (HashFunction hashFunction : hashFunctions) {
      list.add(hashFunction);
    }
    checkArgument(!list.isEmpty(), "number of hash functions (%s) must be > 0", list.size());
    return new ConcatenatedHashFunction(list.toArray(new HashFunction[0]));
  }

  private static final class ConcatenatedHashFunction extends AbstractCompositeHashFunction {

    private ConcatenatedHashFunction(HashFunction... functions) {
      super(functions);
      for (HashFunction function : functions) {
        checkArgument(
            function.bits() % 8 == 0,
            "the number of bits (%s) in hashFunction (%s) must be divisible by 8",
            function.bits(),
            function);
      }
    }

    @Override
    HashCode makeHash(Hasher[] hashers) {
      byte[] bytes = new byte[bits() / 8];
      int i = 0;
      for (Hasher hasher : hashers) {
        HashCode newHash = hasher.hash();
        i += newHash.writeBytesTo(bytes, i, newHash.bits() / 8);
      }
      return HashCode.fromBytesNoCopy(bytes);
    }

    @Override
    public int bits() {
      int bitSum = 0;
      for (HashFunction function : functions) {
        bitSum += function.bits();
      }
      return bitSum;
    }

    @Override
    public boolean equals(@CheckForNull Object object) {
      if (object instanceof ConcatenatedHashFunction) {
        ConcatenatedHashFunction other = (ConcatenatedHashFunction) object;
        return Arrays.equals(functions, other.functions);
      }
      return false;
    }

    @Override
    public int hashCode() {
      return Arrays.hashCode(functions);
    }
  }

  /**
   * Linear CongruentialGenerator to use for consistent hashing. See
   * http://en.wikipedia.org/wiki/Linear_congruential_generator
   */
  private static final class LinearCongruentialGenerator {
    private long state;

    public LinearCongruentialGenerator(long seed) {
      this.state = seed;
    }

    public double nextDouble() {
      state = 2862933555777941757L * state + 1;
      return ((double) ((int) (state >>> 33) + 1)) / 0x1.0p31;
    }
  }

  private Hashing() {}
}<|MERGE_RESOLUTION|>--- conflicted
+++ resolved
@@ -29,7 +29,7 @@
 import java.util.zip.Checksum;
 import javax.annotation.CheckForNull;
 import javax.crypto.spec.SecretKeySpec;
-import org.jspecify.nullness.NullMarked;
+import org.jspecify.annotations.NullMarked;
 
 /**
  * Static methods to obtain {@link HashFunction} instances, and other static hashing-related
@@ -43,12 +43,7 @@
  * @author Kurt Alfred Kluever
  * @since 11.0
  */
-<<<<<<< HEAD
-@Beta
 @NullMarked
-=======
-@ElementTypesAreNonnullByDefault
->>>>>>> 28ee96ff
 public final class Hashing {
   /**
    * Returns a general-purpose, <b>temporary-use</b>, non-cryptographic hash function. The algorithm
@@ -214,7 +209,8 @@
    *     despite its deprecation. But if you can choose your hash function, avoid MD5, which is
    *     neither fast nor secure. As of January 2017, we suggest:
    *     <ul>
-   *       <li>For security: {@link Hashing#sha256} or a higher-level API.
+   *       <li>For security:
+   *           {@link Hashing#sha256} or a higher-level API.
    *       <li>For speed: {@link Hashing#goodFastHash}, though see its docs for caveats.
    *     </ul>
    */
@@ -234,7 +230,8 @@
    *     despite its deprecation. But if you can choose your hash function, avoid SHA-1, which is
    *     neither fast nor secure. As of January 2017, we suggest:
    *     <ul>
-   *       <li>For security: {@link Hashing#sha256} or a higher-level API.
+   *       <li>For security:
+   *           {@link Hashing#sha256} or a higher-level API.
    *       <li>For speed: {@link Hashing#goodFastHash}, though see its docs for caveats.
    *     </ul>
    */
