--- conflicted
+++ resolved
@@ -16,18 +16,14 @@
 
 package com.google.common.testing;
 
-
 import com.google.common.annotations.GwtCompatible;
 import java.util.ArrayList;
 import java.util.Collections;
 import java.util.List;
 import java.util.logging.Handler;
 import java.util.logging.LogRecord;
-<<<<<<< HEAD
+import org.jspecify.annotations.NullMarked;
 import org.jspecify.annotations.Nullable;
-=======
-import org.checkerframework.checker.nullness.qual.Nullable;
->>>>>>> 7d9fac21
 
 /**
  * Tests may use this to intercept messages that are logged by the code under test. Example:
@@ -57,7 +53,7 @@
  * @since 10.0
  */
 @GwtCompatible
-@ElementTypesAreNonnullByDefault
+@NullMarked
 public class TestLogHandler extends Handler {
   /** We will keep a private list of all logged records */
   private final List<LogRecord> list = new ArrayList<>();
@@ -65,13 +61,9 @@
   /** Adds the most recently logged record to our list. */
   @Override
   public synchronized void publish(@Nullable LogRecord record) {
-<<<<<<< HEAD
-    list.add(record);
-=======
     if (record != null) {
       list.add(record);
     }
->>>>>>> 7d9fac21
   }
 
   @Override
