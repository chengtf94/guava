/*
 * Copyright (C) 2008 The Guava Authors
 *
 * Licensed under the Apache License, Version 2.0 (the "License"); you may not use this file except
 * in compliance with the License. You may obtain a copy of the License at
 *
 * http://www.apache.org/licenses/LICENSE-2.0
 *
 * Unless required by applicable law or agreed to in writing, software distributed under the License
 * is distributed on an "AS IS" BASIS, WITHOUT WARRANTIES OR CONDITIONS OF ANY KIND, either express
 * or implied. See the License for the specific language governing permissions and limitations under
 * the License.
 */

package com.google.common.collect;

import static com.google.common.base.Preconditions.checkNotNull;

import com.google.common.annotations.Beta;
import com.google.common.annotations.GwtCompatible;
import com.google.common.annotations.GwtIncompatible;
import com.google.common.base.Function;
import com.google.common.base.Joiner;
import com.google.common.base.Optional;
import com.google.common.base.Predicate;
import com.google.errorprone.annotations.CanIgnoreReturnValue;
import com.google.errorprone.annotations.DoNotCall;
import java.util.Arrays;
import java.util.Collection;
import java.util.Collections;
import java.util.Comparator;
import java.util.Iterator;
import java.util.List;
import java.util.SortedSet;
import java.util.stream.Stream;
import org.checkerframework.checker.nullness.qual.NonNull;
import org.checkerframework.checker.nullness.qual.Nullable;

/**
 * A discouraged (but not deprecated) precursor to Java's superior {@link Stream} library.
 *
 * <p>The following types of methods are provided:
 *
 * <ul>
 *   <li>chaining methods which return a new {@code FluentIterable} based in some way on the
 *       contents of the current one (for example {@link #transform})
 *   <li>element extraction methods which facilitate the retrieval of certain elements (for example
 *       {@link #last})
 *   <li>query methods which answer questions about the {@code FluentIterable}'s contents (for
 *       example {@link #anyMatch})
 *   <li>conversion methods which copy the {@code FluentIterable}'s contents into a new collection
 *       or array (for example {@link #toList})
 * </ul>
 *
 * <p>Several lesser-used features are currently available only as static methods on the {@link
 * Iterables} class.
 *
 * <p><a id="streams"></a>
 *
 * <h3>Comparison to streams</h3>
 *
 * <p>{@link Stream} is similar to this class, but generally more powerful, and certainly more
 * standard. Key differences include:
 *
 * <ul>
 *   <li>A stream is <i>single-use</i>; it becomes invalid as soon as any "terminal operation" such
 *       as {@code findFirst()} or {@code iterator()} is invoked. (Even though {@code Stream}
 *       contains all the right method <i>signatures</i> to implement {@link Iterable}, it does not
 *       actually do so, to avoid implying repeat-iterability.) {@code FluentIterable}, on the other
 *       hand, is multiple-use, and does implement {@link Iterable}.
 *   <li>Streams offer many features not found here, including {@code min/max}, {@code distinct},
 *       {@code reduce}, {@code sorted}, the very powerful {@code collect}, and built-in support for
 *       parallelizing stream operations.
 *   <li>{@code FluentIterable} contains several features not available on {@code Stream}, which are
 *       noted in the method descriptions below.
 *   <li>Streams include primitive-specialized variants such as {@code IntStream}, the use of which
 *       is strongly recommended.
 *   <li>Streams are standard Java, not requiring a third-party dependency.
 * </ul>
 *
 * <h3>Example</h3>
 *
 * <p>Here is an example that accepts a list from a database call, filters it based on a predicate,
 * transforms it by invoking {@code toString()} on each element, and returns the first 10 elements
 * as a {@code List}:
 *
 * <pre>{@code
 * ImmutableList<String> results =
 *     FluentIterable.from(database.getClientList())
 *         .filter(Client::isActiveInLastMonth)
 *         .transform(Object::toString)
 *         .limit(10)
 *         .toList();
 * }</pre>
 *
 * The approximate stream equivalent is:
 *
 * <pre>{@code
 * List<String> results =
 *     database.getClientList()
 *         .stream()
 *         .filter(Client::isActiveInLastMonth)
 *         .map(Object::toString)
 *         .limit(10)
 *         .collect(Collectors.toList());
 * }</pre>
 *
 * @author Marcin Mikosik
 * @since 12.0
 */
@GwtCompatible(emulated = true)
public abstract class FluentIterable<E> implements Iterable<E> {
  // We store 'iterable' and use it instead of 'this' to allow Iterables to perform instanceof
  // checks on the _original_ iterable when FluentIterable.from is used.
  // To avoid a self retain cycle under j2objc, we store Optional.absent() instead of
  // Optional.of(this). To access the iterator delegate, call #getDelegate(), which converts to
  // absent() back to 'this'.
  private final Optional<Iterable<E>> iterableDelegate;

  /** Constructor for use by subclasses. */
  protected FluentIterable() {
    this.iterableDelegate = Optional.absent();
  }

  FluentIterable(Iterable<E> iterable) {
    checkNotNull(iterable);
    this.iterableDelegate = Optional.fromNullable(this != iterable ? iterable : null);
  }

  private Iterable<E> getDelegate() {
    return iterableDelegate.or(this);
  }

  /**
   * Returns a fluent iterable that wraps {@code iterable}, or {@code iterable} itself if it is
   * already a {@code FluentIterable}.
   *
   * <p><b>{@code Stream} equivalent:</b> {@link Collection#stream} if {@code iterable} is a {@link
   * Collection}; {@link Streams#stream(Iterable)} otherwise.
   */
  public static <E> FluentIterable<E> from(final Iterable<E> iterable) {
    return (iterable instanceof FluentIterable)
        ? (FluentIterable<E>) iterable
        : new FluentIterable<E>(iterable) {
          @Override
          public Iterator<E> iterator() {
            return iterable.iterator();
          }
        };
  }

  /**
   * Returns a fluent iterable containing {@code elements} in the specified order.
   *
   * <p>The returned iterable is an unmodifiable view of the input array.
   *
   * <p><b>{@code Stream} equivalent:</b> {@link java.util.stream.Stream#of(Object[])
   * Stream.of(T...)}.
   *
   * @since 20.0 (since 18.0 as an overload of {@code of})
   */
  @Beta
  public static <E> FluentIterable<E> from(E[] elements) {
    return from(Arrays.asList(elements));
  }

  /**
   * Construct a fluent iterable from another fluent iterable. This is obviously never necessary,
   * but is intended to help call out cases where one migration from {@code Iterable} to {@code
   * FluentIterable} has obviated the need to explicitly convert to a {@code FluentIterable}.
   *
   * @deprecated instances of {@code FluentIterable} don't need to be converted to {@code
   *     FluentIterable}
   */
  @Deprecated
<<<<<<< HEAD
  public static <E> FluentIterable<E> from(FluentIterable<E> iterable) {
=======
  @DoNotCall("instances of FluentIterable don't need to be converted to a FluentIterable")
  public static <E extends @Nullable Object> FluentIterable<E> from(FluentIterable<E> iterable) {
>>>>>>> 84675734
    return checkNotNull(iterable);
  }

  /**
   * Returns a fluent iterable that combines two iterables. The returned iterable has an iterator
   * that traverses the elements in {@code a}, followed by the elements in {@code b}. The source
   * iterators are not polled until necessary.
   *
   * <p>The returned iterable's iterator supports {@code remove()} when the corresponding input
   * iterator supports it.
   *
   * <p><b>{@code Stream} equivalent:</b> {@link Stream#concat}.
   *
   * @since 20.0
   */
  @Beta
  public static <T> FluentIterable<T> concat(
      Iterable<? extends T> a, Iterable<? extends T> b) {
    return concatNoDefensiveCopy(a, b);
  }

  /**
   * Returns a fluent iterable that combines three iterables. The returned iterable has an iterator
   * that traverses the elements in {@code a}, followed by the elements in {@code b}, followed by
   * the elements in {@code c}. The source iterators are not polled until necessary.
   *
   * <p>The returned iterable's iterator supports {@code remove()} when the corresponding input
   * iterator supports it.
   *
   * <p><b>{@code Stream} equivalent:</b> use nested calls to {@link Stream#concat}, or see the
   * advice in {@link #concat(Iterable...)}.
   *
   * @since 20.0
   */
  @Beta
  public static <T> FluentIterable<T> concat(
      Iterable<? extends T> a, Iterable<? extends T> b, Iterable<? extends T> c) {
    return concatNoDefensiveCopy(a, b, c);
  }

  /**
   * Returns a fluent iterable that combines four iterables. The returned iterable has an iterator
   * that traverses the elements in {@code a}, followed by the elements in {@code b}, followed by
   * the elements in {@code c}, followed by the elements in {@code d}. The source iterators are not
   * polled until necessary.
   *
   * <p>The returned iterable's iterator supports {@code remove()} when the corresponding input
   * iterator supports it.
   *
   * <p><b>{@code Stream} equivalent:</b> use nested calls to {@link Stream#concat}, or see the
   * advice in {@link #concat(Iterable...)}.
   *
   * @since 20.0
   */
  @Beta
  public static <T> FluentIterable<T> concat(
      Iterable<? extends T> a,
      Iterable<? extends T> b,
      Iterable<? extends T> c,
      Iterable<? extends T> d) {
    return concatNoDefensiveCopy(a, b, c, d);
  }

  /**
   * Returns a fluent iterable that combines several iterables. The returned iterable has an
   * iterator that traverses the elements of each iterable in {@code inputs}. The input iterators
   * are not polled until necessary.
   *
   * <p>The returned iterable's iterator supports {@code remove()} when the corresponding input
   * iterator supports it.
   *
   * <p><b>{@code Stream} equivalent:</b> to concatenate an arbitrary number of streams, use {@code
   * Stream.of(stream1, stream2, ...).flatMap(s -> s)}. If the sources are iterables, use {@code
   * Stream.of(iter1, iter2, ...).flatMap(Streams::stream)}.
   *
   * @throws NullPointerException if any of the provided iterables is {@code null}
   * @since 20.0
   */
  @Beta
  public static <T> FluentIterable<T> concat(
      Iterable<? extends T>... inputs) {
    return concatNoDefensiveCopy(Arrays.copyOf(inputs, inputs.length));
  }

  /**
   * Returns a fluent iterable that combines several iterables. The returned iterable has an
   * iterator that traverses the elements of each iterable in {@code inputs}. The input iterators
   * are not polled until necessary.
   *
   * <p>The returned iterable's iterator supports {@code remove()} when the corresponding input
   * iterator supports it. The methods of the returned iterable may throw {@code
   * NullPointerException} if any of the input iterators is {@code null}.
   *
   * <p><b>{@code Stream} equivalent:</b> {@code streamOfStreams.flatMap(s -> s)} or {@code
   * streamOfIterables.flatMap(Streams::stream)}. (See {@link Streams#stream}.)
   *
   * @since 20.0
   */
  @Beta
  public static <T> FluentIterable<T> concat(
      final Iterable<? extends Iterable<? extends T>> inputs) {
    checkNotNull(inputs);
    return new FluentIterable<T>() {
      @Override
      public Iterator<T> iterator() {
        return Iterators.concat(Iterators.transform(inputs.iterator(), Iterables.<T>toIterator()));
      }
    };
  }

  /** Concatenates a varargs array of iterables without making a defensive copy of the array. */
  private static <T> FluentIterable<T> concatNoDefensiveCopy(
      final Iterable<? extends T>... inputs) {
    for (Iterable<? extends T> input : inputs) {
      checkNotNull(input);
    }
    return new FluentIterable<T>() {
      @Override
      public Iterator<T> iterator() {
        return Iterators.concat(
            /* lazily generate the iterators on each input only as needed */
            new AbstractIndexedListIterator<Iterator<? extends T>>(inputs.length) {
              @Override
              public Iterator<? extends T> get(int i) {
                return inputs[i].iterator();
              }
            });
      }
    };
  }

  /**
   * Returns a fluent iterable containing no elements.
   *
   * <p><b>{@code Stream} equivalent:</b> {@link Stream#empty}.
   *
   * @since 20.0
   */
  @Beta
  public static <E> FluentIterable<E> of() {
    return FluentIterable.from(Collections.<E>emptyList());
  }

  /**
   * Returns a fluent iterable containing the specified elements in order.
   *
   * <p><b>{@code Stream} equivalent:</b> {@link java.util.stream.Stream#of(Object[])
   * Stream.of(T...)}.
   *
   * @since 20.0
   */
  @Beta
  public static <E> FluentIterable<E> of(E element, E... elements) {
    return from(Lists.asList(element, elements));
  }

  /**
   * Returns a string representation of this fluent iterable, with the format {@code [e1, e2, ...,
   * en]}.
   *
   * <p><b>{@code Stream} equivalent:</b> {@code stream.collect(Collectors.joining(", ", "[", "]"))}
   * or (less efficiently) {@code stream.collect(Collectors.toList()).toString()}.
   */
  @Override
  public String toString() {
    return Iterables.toString(getDelegate());
  }

  /**
   * Returns the number of elements in this fluent iterable.
   *
   * <p><b>{@code Stream} equivalent:</b> {@link Stream#count}.
   */
  public final int size() {
    return Iterables.size(getDelegate());
  }

  /**
   * Returns {@code true} if this fluent iterable contains any object for which {@code
   * equals(target)} is true.
   *
   * <p><b>{@code Stream} equivalent:</b> {@code stream.anyMatch(Predicate.isEqual(target))}.
   */
  public final boolean contains(@Nullable Object target) {
    return Iterables.contains(getDelegate(), target);
  }

  /**
   * Returns a fluent iterable whose {@code Iterator} cycles indefinitely over the elements of this
   * fluent iterable.
   *
   * <p>That iterator supports {@code remove()} if {@code iterable.iterator()} does. After {@code
   * remove()} is called, subsequent cycles omit the removed element, which is no longer in this
   * fluent iterable. The iterator's {@code hasNext()} method returns {@code true} until this fluent
   * iterable is empty.
   *
   * <p><b>Warning:</b> Typical uses of the resulting iterator may produce an infinite loop. You
   * should use an explicit {@code break} or be certain that you will eventually remove all the
   * elements.
   *
   * <p><b>{@code Stream} equivalent:</b> if the source iterable has only a single element {@code
   * e}, use {@code Stream.generate(() -> e)}. Otherwise, collect your stream into a collection and
   * use {@code Stream.generate(() -> collection).flatMap(Collection::stream)}.
   */
  public final FluentIterable<E> cycle() {
    return from(Iterables.cycle(getDelegate()));
  }

  /**
   * Returns a fluent iterable whose iterators traverse first the elements of this fluent iterable,
   * followed by those of {@code other}. The iterators are not polled until necessary.
   *
   * <p>The returned iterable's {@code Iterator} supports {@code remove()} when the corresponding
   * {@code Iterator} supports it.
   *
   * <p><b>{@code Stream} equivalent:</b> {@link Stream#concat}.
   *
   * @since 18.0
   */
  @Beta
  public final FluentIterable<E> append(Iterable<? extends E> other) {
    return FluentIterable.concat(getDelegate(), other);
  }

  /**
   * Returns a fluent iterable whose iterators traverse first the elements of this fluent iterable,
   * followed by {@code elements}.
   *
   * <p><b>{@code Stream} equivalent:</b> {@code Stream.concat(thisStream, Stream.of(elements))}.
   *
   * @since 18.0
   */
  @Beta
  public final FluentIterable<E> append(E... elements) {
    return FluentIterable.concat(getDelegate(), Arrays.asList(elements));
  }

  /**
   * Returns the elements from this fluent iterable that satisfy a predicate. The resulting fluent
   * iterable's iterator does not support {@code remove()}.
   *
   * <p><b>{@code Stream} equivalent:</b> {@link Stream#filter} (same).
   */
  public final FluentIterable<E> filter(Predicate<? super E> predicate) {
    return from(Iterables.filter(getDelegate(), predicate));
  }

  /**
   * Returns the elements from this fluent iterable that are instances of class {@code type}.
   *
   * <p><b>{@code Stream} equivalent:</b> {@code stream.filter(type::isInstance).map(type::cast)}.
   * This does perform a little more work than necessary, so another option is to insert an
   * unchecked cast at some later point:
   *
   * <pre>
   * {@code @SuppressWarnings("unchecked") // safe because of ::isInstance check
   * ImmutableList<NewType> result =
   *     (ImmutableList) stream.filter(NewType.class::isInstance).collect(toImmutableList());}
   * </pre>
   */
  @GwtIncompatible // Class.isInstance
  public final <T extends @NonNull Object> FluentIterable<T> filter(Class<T> type) {
    return from(Iterables.filter(getDelegate(), type));
  }

  /**
   * Returns {@code true} if any element in this fluent iterable satisfies the predicate.
   *
   * <p><b>{@code Stream} equivalent:</b> {@link Stream#anyMatch} (same).
   */
  public final boolean anyMatch(Predicate<? super E> predicate) {
    return Iterables.any(getDelegate(), predicate);
  }

  /**
   * Returns {@code true} if every element in this fluent iterable satisfies the predicate. If this
   * fluent iterable is empty, {@code true} is returned.
   *
   * <p><b>{@code Stream} equivalent:</b> {@link Stream#allMatch} (same).
   */
  public final boolean allMatch(Predicate<? super E> predicate) {
    return Iterables.all(getDelegate(), predicate);
  }

  /**
   * Returns an {@link Optional} containing the first element in this fluent iterable that satisfies
   * the given predicate, if such an element exists.
   *
   * <p><b>Warning:</b> avoid using a {@code predicate} that matches {@code null}. If {@code null}
   * is matched in this fluent iterable, a {@link NullPointerException} will be thrown.
   *
   * <p><b>{@code Stream} equivalent:</b> {@code stream.filter(predicate).findFirst()}.
   */
  @SuppressWarnings("nullness") // Unsafe, but we can't do much about it now.
  public final Optional<E> firstMatch(Predicate<? super E> predicate) {
    return Iterables.tryFind(getDelegate(), predicate);
  }

  /**
   * Returns a fluent iterable that applies {@code function} to each element of this fluent
   * iterable.
   *
   * <p>The returned fluent iterable's iterator supports {@code remove()} if this iterable's
   * iterator does. After a successful {@code remove()} call, this fluent iterable no longer
   * contains the corresponding element.
   *
   * <p><b>{@code Stream} equivalent:</b> {@link Stream#map}.
   */
  public final <T> FluentIterable<T> transform(
      Function<? super E, T> function) {
    return from(Iterables.transform(getDelegate(), function));
  }

  /**
   * Applies {@code function} to each element of this fluent iterable and returns a fluent iterable
   * with the concatenated combination of results. {@code function} returns an Iterable of results.
   *
   * <p>The returned fluent iterable's iterator supports {@code remove()} if this function-returned
   * iterables' iterator does. After a successful {@code remove()} call, the returned fluent
   * iterable no longer contains the corresponding element.
   *
   * <p><b>{@code Stream} equivalent:</b> {@link Stream#flatMap} (using a function that produces
   * streams, not iterables).
   *
   * @since 13.0 (required {@code Function<E, Iterable<T>>} until 14.0)
   */
  public <T> FluentIterable<T> transformAndConcat(
      Function<? super E, ? extends Iterable<? extends T>> function) {
    return FluentIterable.concat(transform(function));
  }

  /**
   * Returns an {@link Optional} containing the first element in this fluent iterable. If the
   * iterable is empty, {@code Optional.absent()} is returned.
   *
   * <p><b>{@code Stream} equivalent:</b> if the goal is to obtain any element, {@link
   * Stream#findAny}; if it must specifically be the <i>first</i> element, {@code Stream#findFirst}.
   *
   * @throws NullPointerException if the first element is null; if this is a possibility, use {@code
   *     iterator().next()} or {@link Iterables#getFirst} instead.
   */
  @SuppressWarnings("nullness") // Unsafe, but we can't do much about it now.
  public final Optional<E> first() {
    Iterator<E> iterator = getDelegate().iterator();
    return iterator.hasNext() ? Optional.of(iterator.next()) : Optional.<E>absent();
  }

  /**
   * Returns an {@link Optional} containing the last element in this fluent iterable. If the
   * iterable is empty, {@code Optional.absent()} is returned. If the underlying {@code iterable} is
   * a {@link List} with {@link java.util.RandomAccess} support, then this operation is guaranteed
   * to be {@code O(1)}.
   *
   * <p><b>{@code Stream} equivalent:</b> {@code stream.reduce((a, b) -> b)}.
   *
   * @throws NullPointerException if the last element is null; if this is a possibility, use {@link
   *     Iterables#getLast} instead.
   */
  @SuppressWarnings("nullness") // Unsafe, but we can't do much about it now.
  public final Optional<E> last() {
    // Iterables#getLast was inlined here so we don't have to throw/catch a NSEE

    // TODO(kevinb): Support a concurrently modified collection?
    Iterable<E> iterable = getDelegate();
    if (iterable instanceof List) {
      List<E> list = (List<E>) iterable;
      if (list.isEmpty()) {
        return Optional.absent();
      }
      return Optional.of(list.get(list.size() - 1));
    }
    Iterator<E> iterator = iterable.iterator();
    if (!iterator.hasNext()) {
      return Optional.absent();
    }

    /*
     * TODO(kevinb): consider whether this "optimization" is worthwhile. Users with SortedSets tend
     * to know they are SortedSets and probably would not call this method.
     */
    if (iterable instanceof SortedSet) {
      SortedSet<E> sortedSet = (SortedSet<E>) iterable;
      return Optional.of(sortedSet.last());
    }

    while (true) {
      E current = iterator.next();
      if (!iterator.hasNext()) {
        return Optional.of(current);
      }
    }
  }

  /**
   * Returns a view of this fluent iterable that skips its first {@code numberToSkip} elements. If
   * this fluent iterable contains fewer than {@code numberToSkip} elements, the returned fluent
   * iterable skips all of its elements.
   *
   * <p>Modifications to this fluent iterable before a call to {@code iterator()} are reflected in
   * the returned fluent iterable. That is, the its iterator skips the first {@code numberToSkip}
   * elements that exist when the iterator is created, not when {@code skip()} is called.
   *
   * <p>The returned fluent iterable's iterator supports {@code remove()} if the {@code Iterator} of
   * this fluent iterable supports it. Note that it is <i>not</i> possible to delete the last
   * skipped element by immediately calling {@code remove()} on the returned fluent iterable's
   * iterator, as the {@code Iterator} contract states that a call to {@code * remove()} before a
   * call to {@code next()} will throw an {@link IllegalStateException}.
   *
   * <p><b>{@code Stream} equivalent:</b> {@link Stream#skip} (same).
   */
  public final FluentIterable<E> skip(int numberToSkip) {
    return from(Iterables.skip(getDelegate(), numberToSkip));
  }

  /**
   * Creates a fluent iterable with the first {@code size} elements of this fluent iterable. If this
   * fluent iterable does not contain that many elements, the returned fluent iterable will have the
   * same behavior as this fluent iterable. The returned fluent iterable's iterator supports {@code
   * remove()} if this fluent iterable's iterator does.
   *
   * <p><b>{@code Stream} equivalent:</b> {@link Stream#limit} (same).
   *
   * @param maxSize the maximum number of elements in the returned fluent iterable
   * @throws IllegalArgumentException if {@code size} is negative
   */
  public final FluentIterable<E> limit(int maxSize) {
    return from(Iterables.limit(getDelegate(), maxSize));
  }

  /**
   * Determines whether this fluent iterable is empty.
   *
   * <p><b>{@code Stream} equivalent:</b> {@code !stream.findAny().isPresent()}.
   */
  public final boolean isEmpty() {
    return !getDelegate().iterator().hasNext();
  }

  /**
   * Returns an {@code ImmutableList} containing all of the elements from this fluent iterable in
   * proper sequence.
   *
   * <p><b>{@code Stream} equivalent:</b> pass {@link ImmutableList#toImmutableList} to {@code
   * stream.collect()}.
   *
   * @throws NullPointerException if any element is {@code null}
   * @since 14.0 (since 12.0 as {@code toImmutableList()}).
   */
  @SuppressWarnings("nullness") // Unsafe, but we can't do much about it now.
  public final ImmutableList<E> toList() {
    return ImmutableList.copyOf(getDelegate());
  }

  /**
   * Returns an {@code ImmutableList} containing all of the elements from this {@code
   * FluentIterable} in the order specified by {@code comparator}. To produce an {@code
   * ImmutableList} sorted by its natural ordering, use {@code toSortedList(Ordering.natural())}.
   *
   * <p><b>{@code Stream} equivalent:</b> pass {@link ImmutableList#toImmutableList} to {@code
   * stream.sorted(comparator).collect()}.
   *
   * @param comparator the function by which to sort list elements
   * @throws NullPointerException if any element of this iterable is {@code null}
   * @since 14.0 (since 13.0 as {@code toSortedImmutableList()}).
   */
  @SuppressWarnings("nullness") // Unsafe, but we can't do much about it now.
  public final ImmutableList<E> toSortedList(Comparator<? super E> comparator) {
    return Ordering.from(comparator).immutableSortedCopy(getDelegate());
  }

  /**
   * Returns an {@code ImmutableSet} containing all of the elements from this fluent iterable with
   * duplicates removed.
   *
   * <p><b>{@code Stream} equivalent:</b> pass {@link ImmutableSet#toImmutableSet} to {@code
   * stream.collect()}.
   *
   * @throws NullPointerException if any element is {@code null}
   * @since 14.0 (since 12.0 as {@code toImmutableSet()}).
   */
  @SuppressWarnings("nullness") // Unsafe, but we can't do much about it now.
  public final ImmutableSet<E> toSet() {
    return ImmutableSet.copyOf(getDelegate());
  }

  /**
   * Returns an {@code ImmutableSortedSet} containing all of the elements from this {@code
   * FluentIterable} in the order specified by {@code comparator}, with duplicates (determined by
   * {@code comparator.compare(x, y) == 0}) removed. To produce an {@code ImmutableSortedSet} sorted
   * by its natural ordering, use {@code toSortedSet(Ordering.natural())}.
   *
   * <p><b>{@code Stream} equivalent:</b> pass {@link ImmutableSortedSet#toImmutableSortedSet} to
   * {@code stream.collect()}.
   *
   * @param comparator the function by which to sort set elements
   * @throws NullPointerException if any element of this iterable is {@code null}
   * @since 14.0 (since 12.0 as {@code toImmutableSortedSet()}).
   */
  @SuppressWarnings("nullness") // Unsafe, but we can't do much about it now.
  public final ImmutableSortedSet<E> toSortedSet(Comparator<? super E> comparator) {
    return ImmutableSortedSet.copyOf(comparator, getDelegate());
  }

  /**
   * Returns an {@code ImmutableMultiset} containing all of the elements from this fluent iterable.
   *
   * <p><b>{@code Stream} equivalent:</b> pass {@link ImmutableMultiset#toImmutableMultiset} to
   * {@code stream.collect()}.
   *
   * @throws NullPointerException if any element is null
   * @since 19.0
   */
  @SuppressWarnings("nullness") // Unsafe, but we can't do much about it now.
  public final ImmutableMultiset<E> toMultiset() {
    return ImmutableMultiset.copyOf(getDelegate());
  }

  /**
   * Returns an immutable map whose keys are the distinct elements of this {@code FluentIterable}
   * and whose value for each key was computed by {@code valueFunction}. The map's iteration order
   * is the order of the first appearance of each key in this iterable.
   *
   * <p>When there are multiple instances of a key in this iterable, it is unspecified whether
   * {@code valueFunction} will be applied to more than one instance of that key and, if it is,
   * which result will be mapped to that key in the returned map.
   *
   * <p><b>{@code Stream} equivalent:</b> {@code stream.collect(ImmutableMap.toImmutableMap(k -> k,
   * valueFunction))}.
   *
   * @throws NullPointerException if any element of this iterable is {@code null}, or if {@code
   *     valueFunction} produces {@code null} for any key
   * @since 14.0
   */
  @SuppressWarnings("nullness") // Unsafe, but we can't do much about it now.
  public final <V extends @NonNull Object> ImmutableMap<E, V> toMap(
      Function<? super E, V> valueFunction) {
    return Maps.toMap(getDelegate(), valueFunction);
  }

  /**
   * Creates an index {@code ImmutableListMultimap} that contains the results of applying a
   * specified function to each item in this {@code FluentIterable} of values. Each element of this
   * iterable will be stored as a value in the resulting multimap, yielding a multimap with the same
   * size as this iterable. The key used to store that value in the multimap will be the result of
   * calling the function on that value. The resulting multimap is created as an immutable snapshot.
   * In the returned multimap, keys appear in the order they are first encountered, and the values
   * corresponding to each key appear in the same order as they are encountered.
   *
   * <p><b>{@code Stream} equivalent:</b> {@code stream.collect(Collectors.groupingBy(keyFunction))}
   * behaves similarly, but returns a mutable {@code Map<K, List<E>>} instead, and may not preserve
   * the order of entries).
   *
   * @param keyFunction the function used to produce the key for each value
   * @throws NullPointerException if any element of this iterable is {@code null}, or if {@code
   *     keyFunction} produces {@code null} for any key
   * @since 14.0
   */
  @SuppressWarnings("nullness") // Unsafe, but we can't do much about it now.
  public final <K extends @NonNull Object> ImmutableListMultimap<K, E> index(
      Function<? super E, K> keyFunction) {
    return Multimaps.index(getDelegate(), keyFunction);
  }

  /**
   * Returns a map with the contents of this {@code FluentIterable} as its {@code values}, indexed
   * by keys derived from those values. In other words, each input value produces an entry in the
   * map whose key is the result of applying {@code keyFunction} to that value. These entries appear
   * in the same order as they appeared in this fluent iterable. Example usage:
   *
   * <pre>{@code
   * Color red = new Color("red", 255, 0, 0);
   * ...
   * FluentIterable<Color> allColors = FluentIterable.from(ImmutableSet.of(red, green, blue));
   *
   * Map<String, Color> colorForName = allColors.uniqueIndex(toStringFunction());
   * assertThat(colorForName).containsEntry("red", red);
   * }</pre>
   *
   * <p>If your index may associate multiple values with each key, use {@link #index(Function)
   * index}.
   *
   * <p><b>{@code Stream} equivalent:</b> {@code
   * stream.collect(ImmutableMap.toImmutableMap(keyFunction, v -> v))}.
   *
   * @param keyFunction the function used to produce the key for each value
   * @return a map mapping the result of evaluating the function {@code keyFunction} on each value
   *     in this fluent iterable to that value
   * @throws IllegalArgumentException if {@code keyFunction} produces the same key for more than one
   *     value in this fluent iterable
   * @throws NullPointerException if any element of this iterable is {@code null}, or if {@code
   *     keyFunction} produces {@code null} for any key
   * @since 14.0
   */
  @SuppressWarnings("nullness") // Unsafe, but we can't do much about it now.
  public final <K extends @NonNull Object> ImmutableMap<K, E> uniqueIndex(
      Function<? super E, K> keyFunction) {
    return Maps.uniqueIndex(getDelegate(), keyFunction);
  }

  /**
   * Returns an array containing all of the elements from this fluent iterable in iteration order.
   *
   * <p><b>{@code Stream} equivalent:</b> if an object array is acceptable, use {@code
   * stream.toArray()}; if {@code type} is a class literal such as {@code MyType.class}, use {@code
   * stream.toArray(MyType[]::new)}. Otherwise use {@code stream.toArray( len -> (E[])
   * Array.newInstance(type, len))}.
   *
   * @param type the type of the elements
   * @return a newly-allocated array into which all the elements of this fluent iterable have been
   *     copied
   */
  @GwtIncompatible // Array.newArray(Class, int)
@SuppressWarnings("nullness")
  public final E[] toArray(Class<E> type) {
    return Iterables.toArray(getDelegate(), type);
  }

  /**
   * Copies all the elements from this fluent iterable to {@code collection}. This is equivalent to
   * calling {@code Iterables.addAll(collection, this)}.
   *
   * <p><b>{@code Stream} equivalent:</b> {@code stream.forEachOrdered(collection::add)} or {@code
   * stream.forEach(collection::add)}.
   *
   * @param collection the collection to copy elements to
   * @return {@code collection}, for convenience
   * @since 14.0
   */
  @CanIgnoreReturnValue
  public final <C extends Collection<? super E>> C copyInto(C collection) {
    checkNotNull(collection);
    Iterable<E> iterable = getDelegate();
    if (iterable instanceof Collection) {
      collection.addAll(Collections2.cast(iterable));
    } else {
      for (E item : iterable) {
        collection.add(item);
      }
    }
    return collection;
  }

  /**
   * Returns a {@link String} containing all of the elements of this fluent iterable joined with
   * {@code joiner}.
   *
   * <p><b>{@code Stream} equivalent:</b> {@code joiner.join(stream.iterator())}, or, if you are not
   * using any optional {@code Joiner} features, {@code
   * stream.collect(Collectors.joining(delimiter)}.
   *
   * @since 18.0
   */
  @Beta
  public final String join(Joiner joiner) {
    return joiner.join(this);
  }

  /**
   * Returns the element at the specified position in this fluent iterable.
   *
   * <p><b>{@code Stream} equivalent:</b> {@code stream.skip(position).findFirst().get()} (but note
   * that this throws different exception types, and throws an exception if {@code null} would be
   * returned).
   *
   * @param position position of the element to return
   * @return the element at the specified position in this fluent iterable
   * @throws IndexOutOfBoundsException if {@code position} is negative or greater than or equal to
   *     the size of this fluent iterable
   */
  public final E get(int position) {
    return Iterables.get(getDelegate(), position);
  }

  /**
   * Returns a stream of this fluent iterable's contents (similar to calling {@link
   * Collection#stream} on a collection).
   *
   * <p><b>Note:</b> the earlier in the chain you can switch to {@code Stream} usage (ideally not
   * going through {@code FluentIterable} at all), the more performant and idiomatic your code will
   * be. This method is a transitional aid, to be used only when really necessary.
   *
   * @since 21.0
   */
  public final Stream<E> stream() {
    return Streams.stream(getDelegate());
  }

  /** Function that transforms {@code Iterable<E>} into a fluent iterable. */
  private static class FromIterableFunction<E>
      implements Function<Iterable<E>, FluentIterable<E>> {
    @Override
    public FluentIterable<E> apply(Iterable<E> fromObject) {
      return FluentIterable.from(fromObject);
    }
  }
}<|MERGE_RESOLUTION|>--- conflicted
+++ resolved
@@ -173,12 +173,8 @@
    *     FluentIterable}
    */
   @Deprecated
-<<<<<<< HEAD
+  @DoNotCall("instances of FluentIterable don't need to be converted to a FluentIterable")
   public static <E> FluentIterable<E> from(FluentIterable<E> iterable) {
-=======
-  @DoNotCall("instances of FluentIterable don't need to be converted to a FluentIterable")
-  public static <E extends @Nullable Object> FluentIterable<E> from(FluentIterable<E> iterable) {
->>>>>>> 84675734
     return checkNotNull(iterable);
   }
 
