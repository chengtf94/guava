/*
 * Copyright (C) 2007 The Guava Authors
 *
 * Licensed under the Apache License, Version 2.0 (the "License");
 * you may not use this file except in compliance with the License.
 * You may obtain a copy of the License at
 *
 * http://www.apache.org/licenses/LICENSE-2.0
 *
 * Unless required by applicable law or agreed to in writing, software
 * distributed under the License is distributed on an "AS IS" BASIS,
 * WITHOUT WARRANTIES OR CONDITIONS OF ANY KIND, either express or implied.
 * See the License for the specific language governing permissions and
 * limitations under the License.
 */

package com.google.common.collect;

import static com.google.common.base.Preconditions.checkArgument;
import static com.google.common.base.Preconditions.checkState;
import static com.google.common.collect.CollectPreconditions.checkRemove;

import com.google.common.annotations.GwtCompatible;
import com.google.common.annotations.GwtIncompatible;
import com.google.common.base.Objects;
import com.google.errorprone.annotations.CanIgnoreReturnValue;
import com.google.j2objc.annotations.RetainedWith;
import com.google.j2objc.annotations.WeakOuter;
import java.io.IOException;
import java.io.ObjectInputStream;
import java.io.ObjectOutputStream;
import java.io.Serializable;
import java.util.Collection;
import java.util.Iterator;
import java.util.Map;
import java.util.Set;
import java.util.function.BiFunction;
<<<<<<< HEAD
import org.checkerframework.checker.nullness.qual.MonotonicNonNull;
=======
import org.checkerframework.checker.nullness.qual.Nullable;
>>>>>>> 1c9f547e

/**
 * A general-purpose bimap implementation using any two backing {@code Map} instances.
 *
 * <p>Note that this class contains {@code equals()} calls that keep it from supporting {@code
 * IdentityHashMap} backing maps.
 *
 * @author Kevin Bourrillion
 * @author Mike Bostock
 */
@GwtCompatible(emulated = true)
abstract class AbstractBiMap<K, V> extends ForwardingMap<K, V>
    implements BiMap<K, V>, Serializable {

  private transient @Nullable Map<K, V> delegate;
  @RetainedWith transient @Nullable AbstractBiMap<V, K> inverse;

  /** Package-private constructor for creating a map-backed bimap. */
  AbstractBiMap(Map<K, V> forward, Map<V, K> backward) {
    setDelegates(forward, backward);
  }

  /** Private constructor for inverse bimap. */
  private AbstractBiMap(Map<K, V> backward, AbstractBiMap<V, K> forward) {
    delegate = backward;
    inverse = forward;
  }

  @Override
  protected Map<K, V> delegate() {
    return delegate;
  }

  /** Returns its input, or throws an exception if this is not a valid key. */
  @CanIgnoreReturnValue
  K checkKey(K key) {
    return key;
  }

  /** Returns its input, or throws an exception if this is not a valid value. */
  @CanIgnoreReturnValue
  V checkValue(V value) {
    return value;
  }

  /**
   * Specifies the delegate maps going in each direction. Called by the constructor and by
   * subclasses during deserialization.
   */
  void setDelegates(Map<K, V> forward, Map<V, K> backward) {
    checkState(delegate == null);
    checkState(inverse == null);
    checkArgument(forward.isEmpty());
    checkArgument(backward.isEmpty());
    checkArgument(forward != backward);
    delegate = forward;
    inverse = makeInverse(backward);
  }

  AbstractBiMap<V, K> makeInverse(Map<V, K> backward) {
    return new Inverse<>(backward, this);
  }

  void setInverse(AbstractBiMap<V, K> inverse) {
    this.inverse = inverse;
  }

  // Query Operations (optimizations)

  @Override
  public boolean containsValue(Object value) {
    return inverse.containsKey(value);
  }

  // Modification Operations

  @CanIgnoreReturnValue
  @Override
  public V put(K key, V value) {
    return putInBothMaps(key, value, false);
  }

  @CanIgnoreReturnValue
  @Override
  public V forcePut(K key, V value) {
    return putInBothMaps(key, value, true);
  }

  private V putInBothMaps(K key, V value, boolean force) {
    checkKey(key);
    checkValue(value);
    boolean containedKey = containsKey(key);
    if (containedKey && Objects.equal(value, get(key))) {
      return value;
    }
    if (force) {
      inverse().remove(value);
    } else {
      checkArgument(!containsValue(value), "value already present: %s", value);
    }
    V oldValue = delegate.put(key, value);
    updateInverseMap(key, containedKey, oldValue, value);
    return oldValue;
  }

  private void updateInverseMap(K key, boolean containedKey, V oldValue, V newValue) {
    if (containedKey) {
      removeFromInverseMap(oldValue);
    }
    inverse.delegate.put(newValue, key);
  }

  @CanIgnoreReturnValue
  @Override
  public V remove(Object key) {
    return containsKey(key) ? removeFromBothMaps(key) : null;
  }

  @CanIgnoreReturnValue
  private V removeFromBothMaps(Object key) {
    V oldValue = delegate.remove(key);
    removeFromInverseMap(oldValue);
    return oldValue;
  }

  private void removeFromInverseMap(V oldValue) {
    inverse.delegate.remove(oldValue);
  }

  // Bulk Operations

  @Override
  public void putAll(Map<? extends K, ? extends V> map) {
    for (Entry<? extends K, ? extends V> entry : map.entrySet()) {
      put(entry.getKey(), entry.getValue());
    }
  }

  @Override
  public void replaceAll(BiFunction<? super K, ? super V, ? extends V> function) {
    this.delegate.replaceAll(function);
    inverse.delegate.clear();
    Entry<K, V> broken = null;
    Iterator<Entry<K, V>> itr = this.delegate.entrySet().iterator();
    while (itr.hasNext()) {
      Entry<K, V> entry = itr.next();
      K k = entry.getKey();
      V v = entry.getValue();
      K conflict = inverse.delegate.putIfAbsent(v, k);
      if (conflict != null) {
        broken = entry;
        // We're definitely going to throw, but we'll try to keep the BiMap in an internally
        // consistent state by removing the bad entry.
        itr.remove();
      }
    }
    if (broken != null) {
      throw new IllegalArgumentException("value already present: " + broken.getValue());
    }
  }

  @Override
  public void clear() {
    delegate.clear();
    inverse.delegate.clear();
  }

  // Views

  @Override
  public BiMap<V, K> inverse() {
    return inverse;
  }

  private transient @Nullable Set<K> keySet;

  @Override
  public Set<K> keySet() {
    Set<K> result = keySet;
    return (result == null) ? keySet = new KeySet() : result;
  }

  @WeakOuter
  private class KeySet extends ForwardingSet<K> {
    @Override
    protected Set<K> delegate() {
      return delegate.keySet();
    }

    @Override
    public void clear() {
      AbstractBiMap.this.clear();
    }

    @Override
    public boolean remove(Object key) {
      if (!contains(key)) {
        return false;
      }
      removeFromBothMaps(key);
      return true;
    }

    @Override
    public boolean removeAll(Collection<?> keysToRemove) {
      return standardRemoveAll(keysToRemove);
    }

    @Override
    public boolean retainAll(Collection<?> keysToRetain) {
      return standardRetainAll(keysToRetain);
    }

    @Override
    public Iterator<K> iterator() {
      return Maps.keyIterator(entrySet().iterator());
    }
  }

  private transient @Nullable Set<V> valueSet;

  @Override
  public Set<V> values() {
    /*
     * We can almost reuse the inverse's keySet, except we have to fix the
     * iteration order so that it is consistent with the forward map.
     */
    Set<V> result = valueSet;
    return (result == null) ? valueSet = new ValueSet() : result;
  }

  @WeakOuter
  private class ValueSet extends ForwardingSet<V> {
    final Set<V> valuesDelegate = inverse.keySet();

    @Override
    protected Set<V> delegate() {
      return valuesDelegate;
    }

    @Override
    public Iterator<V> iterator() {
      return Maps.valueIterator(entrySet().iterator());
    }

    @Override
    public Object[] toArray() {
      return standardToArray();
    }

    @Override
    public <T> T[] toArray(T[] array) {
      return standardToArray(array);
    }

    @Override
    public String toString() {
      return standardToString();
    }
  }

  private transient @Nullable Set<Entry<K, V>> entrySet;

  @Override
  public Set<Entry<K, V>> entrySet() {
    Set<Entry<K, V>> result = entrySet;
    return (result == null) ? entrySet = new EntrySet() : result;
  }

  class BiMapEntry extends ForwardingMapEntry<K, V> {
    private final Entry<K, V> delegate;

    BiMapEntry(Entry<K, V> delegate) {
      this.delegate = delegate;
    }

    @Override
    protected Entry<K, V> delegate() {
      return delegate;
    }

    @Override
    public V setValue(V value) {
      checkValue(value);
      // Preconditions keep the map and inverse consistent.
      checkState(entrySet().contains(this), "entry no longer in map");
      // similar to putInBothMaps, but set via entry
      if (Objects.equal(value, getValue())) {
        return value;
      }
      checkArgument(!containsValue(value), "value already present: %s", value);
      V oldValue = delegate.setValue(value);
      checkState(Objects.equal(value, get(getKey())), "entry no longer in map");
      updateInverseMap(getKey(), true, oldValue, value);
      return oldValue;
    }
  }

  Iterator<Entry<K, V>> entrySetIterator() {
    final Iterator<Entry<K, V>> iterator = delegate.entrySet().iterator();
    return new Iterator<Entry<K, V>>() {
      Entry<K, V> entry;

      @Override
      public boolean hasNext() {
        return iterator.hasNext();
      }

      @Override
      public Entry<K, V> next() {
        entry = iterator.next();
        return new BiMapEntry(entry);
      }

      @Override
      public void remove() {
        checkRemove(entry != null);
        V value = entry.getValue();
        iterator.remove();
        removeFromInverseMap(value);
        entry = null;
      }
    };
  }

  @WeakOuter
  private class EntrySet extends ForwardingSet<Entry<K, V>> {
    final Set<Entry<K, V>> esDelegate = delegate.entrySet();

    @Override
    protected Set<Entry<K, V>> delegate() {
      return esDelegate;
    }

    @Override
    public void clear() {
      AbstractBiMap.this.clear();
    }

    @Override
    public boolean remove(Object object) {
      if (!esDelegate.contains(object)) {
        return false;
      }

      // safe because esDelegate.contains(object).
      Entry<?, ?> entry = (Entry<?, ?>) object;
      inverse.delegate.remove(entry.getValue());
      /*
       * Remove the mapping in inverse before removing from esDelegate because
       * if entry is part of esDelegate, entry might be invalidated after the
       * mapping is removed from esDelegate.
       */
      esDelegate.remove(entry);
      return true;
    }

    @Override
    public Iterator<Entry<K, V>> iterator() {
      return entrySetIterator();
    }

    // See java.util.Collections.CheckedEntrySet for details on attacks.

    @Override
    public Object[] toArray() {
      return standardToArray();
    }

    @Override
    public <T> T[] toArray(T[] array) {
      return standardToArray(array);
    }

    @Override
    public boolean contains(Object o) {
      return Maps.containsEntryImpl(delegate(), o);
    }

    @Override
    public boolean containsAll(Collection<?> c) {
      return standardContainsAll(c);
    }

    @Override
    public boolean removeAll(Collection<?> c) {
      return standardRemoveAll(c);
    }

    @Override
    public boolean retainAll(Collection<?> c) {
      return standardRetainAll(c);
    }
  }

  /** The inverse of any other {@code AbstractBiMap} subclass. */
  static class Inverse<K, V> extends AbstractBiMap<K, V> {
    Inverse(Map<K, V> backward, AbstractBiMap<V, K> forward) {
      super(backward, forward);
    }

    /*
     * Serialization stores the forward bimap, the inverse of this inverse.
     * Deserialization calls inverse() on the forward bimap and returns that
     * inverse.
     *
     * If a bimap and its inverse are serialized together, the deserialized
     * instances have inverse() methods that return the other.
     */

    @Override
    K checkKey(K key) {
      return inverse.checkValue(key);
    }

    @Override
    V checkValue(V value) {
      return inverse.checkKey(value);
    }

    /** @serialData the forward bimap */
    @GwtIncompatible // java.io.ObjectOutputStream
    private void writeObject(ObjectOutputStream stream) throws IOException {
      stream.defaultWriteObject();
      stream.writeObject(inverse());
    }

    @GwtIncompatible // java.io.ObjectInputStream
    @SuppressWarnings("unchecked") // reading data stored by writeObject
    private void readObject(ObjectInputStream stream) throws IOException, ClassNotFoundException {
      stream.defaultReadObject();
      setInverse((AbstractBiMap<V, K>) stream.readObject());
    }

    @GwtIncompatible // Not needed in the emulated source.
    Object readResolve() {
      return inverse().inverse();
    }

    @GwtIncompatible // Not needed in emulated source.
    private static final long serialVersionUID = 0;
  }

  @GwtIncompatible // Not needed in emulated source.
  private static final long serialVersionUID = 0;
}<|MERGE_RESOLUTION|>--- conflicted
+++ resolved
@@ -35,11 +35,6 @@
 import java.util.Map;
 import java.util.Set;
 import java.util.function.BiFunction;
-<<<<<<< HEAD
-import org.checkerframework.checker.nullness.qual.MonotonicNonNull;
-=======
-import org.checkerframework.checker.nullness.qual.Nullable;
->>>>>>> 1c9f547e
 
 /**
  * A general-purpose bimap implementation using any two backing {@code Map} instances.
@@ -54,8 +49,8 @@
 abstract class AbstractBiMap<K, V> extends ForwardingMap<K, V>
     implements BiMap<K, V>, Serializable {
 
-  private transient @Nullable Map<K, V> delegate;
-  @RetainedWith transient @Nullable AbstractBiMap<V, K> inverse;
+  private transient Map<K, V> delegate;
+  @RetainedWith transient AbstractBiMap<V, K> inverse;
 
   /** Package-private constructor for creating a map-backed bimap. */
   AbstractBiMap(Map<K, V> forward, Map<V, K> backward) {
@@ -214,7 +209,7 @@
     return inverse;
   }
 
-  private transient @Nullable Set<K> keySet;
+  private transient Set<K> keySet;
 
   @Override
   public Set<K> keySet() {
@@ -259,7 +254,7 @@
     }
   }
 
-  private transient @Nullable Set<V> valueSet;
+  private transient Set<V> valueSet;
 
   @Override
   public Set<V> values() {
@@ -301,7 +296,7 @@
     }
   }
 
-  private transient @Nullable Set<Entry<K, V>> entrySet;
+  private transient Set<Entry<K, V>> entrySet;
 
   @Override
   public Set<Entry<K, V>> entrySet() {
