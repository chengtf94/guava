--- conflicted
+++ resolved
@@ -33,11 +33,6 @@
 import java.util.function.Function;
 import java.util.function.ToIntFunction;
 import java.util.stream.Collector;
-<<<<<<< HEAD
-import org.checkerframework.checker.nullness.qual.MonotonicNonNull;
-=======
-import org.checkerframework.checker.nullness.qual.Nullable;
->>>>>>> 1c9f547e
 
 /**
  * A {@link Multiset} whose contents will never change, with many other important properties
@@ -240,7 +235,7 @@
     final Iterator<Entry<E>> entryIterator = entrySet().iterator();
     return new UnmodifiableIterator<E>() {
       int remaining;
-      @Nullable E element;
+      E element;
 
       @Override
       public boolean hasNext() {
