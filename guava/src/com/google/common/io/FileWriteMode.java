/*
 * Copyright (C) 2012 The Guava Authors
 *
 * Licensed under the Apache License, Version 2.0 (the "License"); you may not use this file except
 * in compliance with the License. You may obtain a copy of the License at
 *
 * http://www.apache.org/licenses/LICENSE-2.0
 *
 * Unless required by applicable law or agreed to in writing, software distributed under the License
 * is distributed on an "AS IS" BASIS, WITHOUT WARRANTIES OR CONDITIONS OF ANY KIND, either express
 * or implied. See the License for the specific language governing permissions and limitations under
 * the License.
 */

package com.google.common.io;

import com.google.common.annotations.GwtIncompatible;
<<<<<<< HEAD
import org.jspecify.nullness.NullMarked;
=======
import com.google.common.annotations.J2ktIncompatible;
>>>>>>> 28ee96ff

/**
 * Modes for opening a file for writing. The default when mode when none is specified is to truncate
 * the file before writing.
 *
 * @author Colin Decker
 */
@J2ktIncompatible
@GwtIncompatible
@NullMarked
public enum FileWriteMode {
  /** Specifies that writes to the opened file should append to the end of the file. */
  APPEND
}<|MERGE_RESOLUTION|>--- conflicted
+++ resolved
@@ -15,11 +15,8 @@
 package com.google.common.io;
 
 import com.google.common.annotations.GwtIncompatible;
-<<<<<<< HEAD
-import org.jspecify.nullness.NullMarked;
-=======
 import com.google.common.annotations.J2ktIncompatible;
->>>>>>> 28ee96ff
+import org.jspecify.annotations.NullMarked;
 
 /**
  * Modes for opening a file for writing. The default when mode when none is specified is to truncate
