/*
 * Copyright (C) 2014 The Guava Authors
 *
 * Licensed under the Apache License, Version 2.0 (the "License");
 * you may not use this file except in compliance with the License.
 * You may obtain a copy of the License at
 *
 * http://www.apache.org/licenses/LICENSE-2.0
 *
 * Unless required by applicable law or agreed to in writing, software
 * distributed under the License is distributed on an "AS IS" BASIS,
 * WITHOUT WARRANTIES OR CONDITIONS OF ANY KIND, either express or implied.
 * See the License for the specific language governing permissions and
 * limitations under the License.
 */

package com.google.common.graph;

import static com.google.common.base.Preconditions.checkNotNull;

import com.google.common.annotations.Beta;
import com.google.common.base.Function;
import com.google.common.collect.ImmutableMap;
import com.google.common.collect.Maps;
import com.google.errorprone.annotations.CanIgnoreReturnValue;
import com.google.errorprone.annotations.Immutable;
import java.util.Map;
import org.checkerframework.checker.nullness.qual.NonNull;

/**
 * A {@link Network} whose elements and structural relationships will never change. Instances of
 * this class may be obtained with {@link #copyOf(Network)}.
 *
 * <p>See the Guava User's Guide's <a
 * href="https://github.com/google/guava/wiki/GraphsExplained#immutable-implementations">discussion
 * of the {@code Immutable*} types</a> for more information on the properties and guarantees
 * provided by this class.
 *
 * @author James Sexton
 * @author Joshua O'Madadhain
 * @author Omar Darwish
 * @author Jens Nyman
 * @param <N> Node parameter type
 * @param <E> Edge parameter type
 * @since 20.0
 */
@Beta
@Immutable(containerOf = {"N", "E"})
<<<<<<< HEAD
@SuppressWarnings("Immutable") // Extends ConfigurableNetwork but uses ImmutableMaps.
public final class ImmutableNetwork<N extends @NonNull Object, E extends @NonNull Object>
    extends ConfigurableNetwork<N, E> {
=======
@SuppressWarnings("Immutable") // Extends StandardNetwork but uses ImmutableMaps.
public final class ImmutableNetwork<N, E> extends StandardNetwork<N, E> {
>>>>>>> e71bcee7

  private ImmutableNetwork(Network<N, E> network) {
    super(
        NetworkBuilder.from(network), getNodeConnections(network), getEdgeToReferenceNode(network));
  }

  /** Returns an immutable copy of {@code network}. */
  public static <N extends @NonNull Object, E extends @NonNull Object>
      ImmutableNetwork<N, E> copyOf(Network<N, E> network) {
    return (network instanceof ImmutableNetwork)
        ? (ImmutableNetwork<N, E>) network
        : new ImmutableNetwork<N, E>(network);
  }

  /**
   * Simply returns its argument.
   *
   * @deprecated no need to use this
   */
  @Deprecated
  public static <N extends @NonNull Object, E extends @NonNull Object>
      ImmutableNetwork<N, E> copyOf(ImmutableNetwork<N, E> network) {
    return checkNotNull(network);
  }

  @Override
  public ImmutableGraph<N> asGraph() {
    return new ImmutableGraph<N>(super.asGraph()); // safe because the view is effectively immutable
  }

  private static <N extends @NonNull Object, E extends @NonNull Object>
      Map<N, NetworkConnections<N, E>> getNodeConnections(Network<N, E> network) {
    // ImmutableMap.Builder maintains the order of the elements as inserted, so the map will have
    // whatever ordering the network's nodes do, so ImmutableSortedMap is unnecessary even if the
    // input nodes are sorted.
    ImmutableMap.Builder<N, NetworkConnections<N, E>> nodeConnections = ImmutableMap.builder();
    for (N node : network.nodes()) {
      nodeConnections.put(node, connectionsOf(network, node));
    }
    return nodeConnections.build();
  }

  private static <N extends @NonNull Object, E extends @NonNull Object>
      Map<E, N> getEdgeToReferenceNode(Network<N, E> network) {
    // ImmutableMap.Builder maintains the order of the elements as inserted, so the map will have
    // whatever ordering the network's edges do, so ImmutableSortedMap is unnecessary even if the
    // input edges are sorted.
    ImmutableMap.Builder<E, N> edgeToReferenceNode = ImmutableMap.builder();
    for (E edge : network.edges()) {
      edgeToReferenceNode.put(edge, network.incidentNodes(edge).nodeU());
    }
    return edgeToReferenceNode.build();
  }

  private static <N extends @NonNull Object, E extends @NonNull Object>
      NetworkConnections<N, E> connectionsOf(Network<N, E> network, N node) {
    if (network.isDirected()) {
      Map<E, N> inEdgeMap = Maps.asMap(network.inEdges(node), sourceNodeFn(network));
      Map<E, N> outEdgeMap = Maps.asMap(network.outEdges(node), targetNodeFn(network));
      int selfLoopCount = network.edgesConnecting(node, node).size();
      return network.allowsParallelEdges()
          ? DirectedMultiNetworkConnections.ofImmutable(inEdgeMap, outEdgeMap, selfLoopCount)
          : DirectedNetworkConnections.ofImmutable(inEdgeMap, outEdgeMap, selfLoopCount);
    } else {
      Map<E, N> incidentEdgeMap =
          Maps.asMap(network.incidentEdges(node), adjacentNodeFn(network, node));
      return network.allowsParallelEdges()
          ? UndirectedMultiNetworkConnections.ofImmutable(incidentEdgeMap)
          : UndirectedNetworkConnections.ofImmutable(incidentEdgeMap);
    }
  }

  private static <N extends @NonNull Object, E extends @NonNull Object> Function<E, N> sourceNodeFn(
      final Network<N, E> network) {
    return new Function<E, N>() {
      @Override
      public N apply(E edge) {
        return network.incidentNodes(edge).source();
      }
    };
  }

  private static <N extends @NonNull Object, E extends @NonNull Object> Function<E, N> targetNodeFn(
      final Network<N, E> network) {
    return new Function<E, N>() {
      @Override
      public N apply(E edge) {
        return network.incidentNodes(edge).target();
      }
    };
  }

  private static <N extends @NonNull Object, E extends @NonNull Object>
      Function<E, N> adjacentNodeFn(final Network<N, E> network, final N node) {
    return new Function<E, N>() {
      @Override
      public N apply(E edge) {
        return network.incidentNodes(edge).adjacentNode(node);
      }
    };
  }

  /**
   * A builder for creating {@link ImmutableNetwork} instances, especially {@code static final}
   * networks. Example:
   *
   * <pre>{@code
   * static final ImmutableNetwork<City, Train> TRAIN_NETWORK =
   *     NetworkBuilder.undirected()
   *         .allowsParallelEdges(true)
   *         .<City, Train>immutable()
   *         .addEdge(PARIS, BRUSSELS, Thalys.trainNumber("1111"))
   *         .addEdge(PARIS, BRUSSELS, RegionalTrain.trainNumber("2222"))
   *         .addEdge(LONDON, PARIS, Eurostar.trainNumber("3333"))
   *         .addEdge(LONDON, BRUSSELS, Eurostar.trainNumber("4444"))
   *         .addNode(REYKJAVIK)
   *         .build();
   * }</pre>
   *
   * <p>Builder instances can be reused; it is safe to call {@link #build} multiple times to build
   * multiple networks in series. Each new network contains all the elements of the ones created
   * before it.
   *
   * @since 28.0
   */
  public static class Builder<N extends @NonNull Object, E extends @NonNull Object> {

    private final MutableNetwork<N, E> mutableNetwork;

    Builder(NetworkBuilder<N, E> networkBuilder) {
      this.mutableNetwork = networkBuilder.build();
    }

    /**
     * Adds {@code node} if it is not already present.
     *
     * <p><b>Nodes must be unique</b>, just as {@code Map} keys must be. They must also be non-null.
     *
     * @return this {@code Builder} object
     */
    @CanIgnoreReturnValue
    public ImmutableNetwork.Builder<N, E> addNode(N node) {
      mutableNetwork.addNode(node);
      return this;
    }

    /**
     * Adds {@code edge} connecting {@code nodeU} to {@code nodeV}.
     *
     * <p>If the network is directed, {@code edge} will be directed in this network; otherwise, it
     * will be undirected.
     *
     * <p><b>{@code edge} must be unique to this network</b>, just as a {@code Map} key must be. It
     * must also be non-null.
     *
     * <p>If {@code nodeU} and {@code nodeV} are not already present in this network, this method
     * will silently {@link #addNode(Object) add} {@code nodeU} and {@code nodeV} to the network.
     *
     * <p>If {@code edge} already connects {@code nodeU} to {@code nodeV} (in the specified order if
     * this network {@link #isDirected()}, else in any order), then this method will have no effect.
     *
     * @return this {@code Builder} object
     * @throws IllegalArgumentException if {@code edge} already exists in the network and does not
     *     connect {@code nodeU} to {@code nodeV}
     * @throws IllegalArgumentException if the introduction of the edge would violate {@link
     *     #allowsParallelEdges()} or {@link #allowsSelfLoops()}
     */
    @CanIgnoreReturnValue
    public ImmutableNetwork.Builder<N, E> addEdge(N nodeU, N nodeV, E edge) {
      mutableNetwork.addEdge(nodeU, nodeV, edge);
      return this;
    }

    /**
     * Adds {@code edge} connecting {@code endpoints}. In an undirected network, {@code edge} will
     * also connect {@code nodeV} to {@code nodeU}.
     *
     * <p>If this network is directed, {@code edge} will be directed in this network; if it is
     * undirected, {@code edge} will be undirected in this network.
     *
     * <p>If this network is directed, {@code endpoints} must be ordered.
     *
     * <p><b>{@code edge} must be unique to this network</b>, just as a {@code Map} key must be. It
     * must also be non-null.
     *
     * <p>If either or both endpoints are not already present in this network, this method will
     * silently {@link #addNode(Object) add} each missing endpoint to the network.
     *
     * <p>If {@code edge} already connects an endpoint pair equal to {@code endpoints}, then this
     * method will have no effect.
     *
     * @return this {@code Builder} object
     * @throws IllegalArgumentException if {@code edge} already exists in the network and connects
     *     some other endpoint pair that is not equal to {@code endpoints}
     * @throws IllegalArgumentException if the introduction of the edge would violate {@link
     *     #allowsParallelEdges()} or {@link #allowsSelfLoops()}
     * @throws IllegalArgumentException if the endpoints are unordered and the network is directed
     */
    @CanIgnoreReturnValue
    public ImmutableNetwork.Builder<N, E> addEdge(EndpointPair<N> endpoints, E edge) {
      mutableNetwork.addEdge(endpoints, edge);
      return this;
    }

    /**
     * Returns a newly-created {@code ImmutableNetwork} based on the contents of this {@code
     * Builder}.
     */
    public ImmutableNetwork<N, E> build() {
      return ImmutableNetwork.copyOf(mutableNetwork);
    }
  }
}<|MERGE_RESOLUTION|>--- conflicted
+++ resolved
@@ -46,14 +46,9 @@
  */
 @Beta
 @Immutable(containerOf = {"N", "E"})
-<<<<<<< HEAD
-@SuppressWarnings("Immutable") // Extends ConfigurableNetwork but uses ImmutableMaps.
+@SuppressWarnings("Immutable") // Extends StandardNetwork but uses ImmutableMaps.
 public final class ImmutableNetwork<N extends @NonNull Object, E extends @NonNull Object>
-    extends ConfigurableNetwork<N, E> {
-=======
-@SuppressWarnings("Immutable") // Extends StandardNetwork but uses ImmutableMaps.
-public final class ImmutableNetwork<N, E> extends StandardNetwork<N, E> {
->>>>>>> e71bcee7
+    extends StandardNetwork<N, E> {
 
   private ImmutableNetwork(Network<N, E> network) {
     super(
