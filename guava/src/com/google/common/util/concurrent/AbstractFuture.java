/*
 * Copyright (C) 2007 The Guava Authors
 *
 * Licensed under the Apache License, Version 2.0 (the "License"); you may not use this file except
 * in compliance with the License. You may obtain a copy of the License at
 *
 * http://www.apache.org/licenses/LICENSE-2.0
 *
 * Unless required by applicable law or agreed to in writing, software distributed under the License
 * is distributed on an "AS IS" BASIS, WITHOUT WARRANTIES OR CONDITIONS OF ANY KIND, either express
 * or implied. See the License for the specific language governing permissions and limitations under
 * the License.
 */

package com.google.common.util.concurrent;

import static com.google.common.base.Preconditions.checkNotNull;
import static com.google.common.base.Throwables.throwIfUnchecked;
import static java.util.Objects.requireNonNull;
import static java.util.concurrent.atomic.AtomicReferenceFieldUpdater.newUpdater;

import com.google.common.annotations.Beta;
import com.google.common.annotations.GwtCompatible;
import com.google.common.base.Strings;
import com.google.common.util.concurrent.internal.InternalFutureFailureAccess;
import com.google.common.util.concurrent.internal.InternalFutures;
import com.google.errorprone.annotations.CanIgnoreReturnValue;
import com.google.errorprone.annotations.ForOverride;
import com.google.j2objc.annotations.ReflectionSupport;
import java.security.AccessController;
import java.security.PrivilegedActionException;
import java.security.PrivilegedExceptionAction;
import java.util.Locale;
import java.util.concurrent.CancellationException;
import java.util.concurrent.ExecutionException;
import java.util.concurrent.Executor;
import java.util.concurrent.Future;
import java.util.concurrent.ScheduledFuture;
import java.util.concurrent.TimeUnit;
import java.util.concurrent.TimeoutException;
import java.util.concurrent.atomic.AtomicReferenceFieldUpdater;
import java.util.concurrent.locks.LockSupport;
import java.util.logging.Level;
import java.util.logging.Logger;
import org.checkerframework.checker.nullness.qual.Nullable;

/**
 * An abstract implementation of {@link ListenableFuture}, intended for advanced users only. More
 * common ways to create a {@code ListenableFuture} include instantiating a {@link SettableFuture},
 * submitting a task to a {@link ListeningExecutorService}, and deriving a {@code Future} from an
 * existing one, typically using methods like {@link Futures#transform(ListenableFuture,
 * com.google.common.base.Function, java.util.concurrent.Executor) Futures.transform} and {@link
 * Futures#catching(ListenableFuture, Class, com.google.common.base.Function,
 * java.util.concurrent.Executor) Futures.catching}.
 *
 * <p>This class implements all methods in {@code ListenableFuture}. Subclasses should provide a way
 * to set the result of the computation through the protected methods {@link #set(Object)}, {@link
 * #setFuture(ListenableFuture)} and {@link #setException(Throwable)}. Subclasses may also override
 * {@link #afterDone()}, which will be invoked automatically when the future completes. Subclasses
 * should rarely override other methods.
 *
 * @author Sven Mawson
 * @author Luke Sandberg
 * @since 1.0
 */
@SuppressWarnings("ShortCircuitBoolean") // we use non-short circuiting comparisons intentionally
@GwtCompatible(emulated = true)
@ReflectionSupport(value = ReflectionSupport.Level.FULL)
public abstract class AbstractFuture<V extends @Nullable Object> extends InternalFutureFailureAccess
    implements ListenableFuture<V> {
  // NOTE: Whenever both tests are cheap and functional, it's faster to use &, | instead of &&, ||

  private static final boolean GENERATE_CANCELLATION_CAUSES;

  static {
    // System.getProperty may throw if the security policy does not permit access.
    boolean generateCancellationCauses;
    try {
      generateCancellationCauses =
          Boolean.parseBoolean(
              System.getProperty("guava.concurrent.generate_cancellation_cause", "false"));
    } catch (SecurityException e) {
      generateCancellationCauses = false;
    }
    GENERATE_CANCELLATION_CAUSES = generateCancellationCauses;
  }

  /**
   * Tag interface marking trusted subclasses. This enables some optimizations. The implementation
   * of this interface must also be an AbstractFuture and must not override or expose for overriding
   * any of the public methods of ListenableFuture.
   */
  interface Trusted<V extends @Nullable Object> extends ListenableFuture<V> {}

  /**
   * A less abstract subclass of AbstractFuture. This can be used to optimize setFuture by ensuring
   * that {@link #get} calls exactly the implementation of {@link AbstractFuture#get}.
   */
  abstract static class TrustedFuture<V extends @Nullable Object> extends AbstractFuture<V>
      implements Trusted<V> {
    @CanIgnoreReturnValue
    @Override
    public final V get() throws InterruptedException, ExecutionException {
      return super.get();
    }

    @CanIgnoreReturnValue
    @Override
    public final V get(long timeout, TimeUnit unit)
        throws InterruptedException, ExecutionException, TimeoutException {
      return super.get(timeout, unit);
    }

    @Override
    public final boolean isDone() {
      return super.isDone();
    }

    @Override
    public final boolean isCancelled() {
      return super.isCancelled();
    }

    @Override
    public final void addListener(Runnable listener, Executor executor) {
      super.addListener(listener, executor);
    }

    @CanIgnoreReturnValue
    @Override
    public final boolean cancel(boolean mayInterruptIfRunning) {
      return super.cancel(mayInterruptIfRunning);
    }
  }

  // Logger to log exceptions caught when running listeners.
  private static final Logger log = Logger.getLogger(AbstractFuture.class.getName());

  // A heuristic for timed gets. If the remaining timeout is less than this, spin instead of
  // blocking. This value is what AbstractQueuedSynchronizer uses.
  private static final long SPIN_THRESHOLD_NANOS = 1000L;

  private static final AtomicHelper ATOMIC_HELPER;

  static {
    AtomicHelper helper;
    Throwable thrownUnsafeFailure = null;
    Throwable thrownAtomicReferenceFieldUpdaterFailure = null;

    try {
      helper = new UnsafeAtomicHelper();
    } catch (Throwable unsafeFailure) {
      thrownUnsafeFailure = unsafeFailure;
      // catch absolutely everything and fall through to our 'SafeAtomicHelper'
      // The access control checks that ARFU does means the caller class has to be AbstractFuture
      // instead of SafeAtomicHelper, so we annoyingly define these here
      try {
        helper =
            new SafeAtomicHelper(
                newUpdater(Waiter.class, Thread.class, "thread"),
                newUpdater(Waiter.class, Waiter.class, "next"),
                newUpdater(AbstractFuture.class, Waiter.class, "waiters"),
                newUpdater(AbstractFuture.class, Listener.class, "listeners"),
                newUpdater(AbstractFuture.class, Object.class, "value"));
      } catch (Throwable atomicReferenceFieldUpdaterFailure) {
        // Some Android 5.0.x Samsung devices have bugs in JDK reflection APIs that cause
        // getDeclaredField to throw a NoSuchFieldException when the field is definitely there.
        // For these users fallback to a suboptimal implementation, based on synchronized. This will
        // be a definite performance hit to those users.
        thrownAtomicReferenceFieldUpdaterFailure = atomicReferenceFieldUpdaterFailure;
        helper = new SynchronizedHelper();
      }
    }
    ATOMIC_HELPER = helper;

    // Prevent rare disastrous classloading in first call to LockSupport.park.
    // See: https://bugs.openjdk.java.net/browse/JDK-8074773
    @SuppressWarnings("unused")
    Class<?> ensureLoaded = LockSupport.class;

    // Log after all static init is finished; if an installed logger uses any Futures methods, it
    // shouldn't break in cases where reflection is missing/broken.
    if (thrownAtomicReferenceFieldUpdaterFailure != null) {
      log.log(Level.SEVERE, "UnsafeAtomicHelper is broken!", thrownUnsafeFailure);
      log.log(
          Level.SEVERE, "SafeAtomicHelper is broken!", thrownAtomicReferenceFieldUpdaterFailure);
    }
  }

  /** Waiter links form a Treiber stack, in the {@link #waiters} field. */
  private static final class Waiter {
    static final Waiter TOMBSTONE = new Waiter(false /* ignored param */);

    volatile @Nullable Thread thread;
    volatile @Nullable Waiter next;

    /**
     * Constructor for the TOMBSTONE, avoids use of ATOMIC_HELPER in case this class is loaded
     * before the ATOMIC_HELPER. Apparently this is possible on some android platforms.
     */
    Waiter(boolean unused) {}

    Waiter() {
      // avoid volatile write, write is made visible by subsequent CAS on waiters field
      ATOMIC_HELPER.putThread(this, Thread.currentThread());
    }

    // non-volatile write to the next field. Should be made visible by subsequent CAS on waiters
    // field.
    void setNext(@Nullable Waiter next) {
      ATOMIC_HELPER.putNext(this, next);
    }

    void unpark() {
      // This is racy with removeWaiter. The consequence of the race is that we may spuriously call
      // unpark even though the thread has already removed itself from the list. But even if we did
      // use a CAS, that race would still exist (it would just be ever so slightly smaller).
      Thread w = thread;
      if (w != null) {
        thread = null;
        LockSupport.unpark(w);
      }
    }
  }

  /**
   * Marks the given node as 'deleted' (null waiter) and then scans the list to unlink all deleted
   * nodes. This is an O(n) operation in the common case (and O(n^2) in the worst), but we are saved
   * by two things.
   *
   * <ul>
   *   <li>This is only called when a waiting thread times out or is interrupted. Both of which
   *       should be rare.
   *   <li>The waiters list should be very short.
   * </ul>
   */
  private void removeWaiter(Waiter node) {
    node.thread = null; // mark as 'deleted'
    restart:
    while (true) {
      Waiter pred = null;
      Waiter curr = waiters;
      if (curr == Waiter.TOMBSTONE) {
        return; // give up if someone is calling complete
      }
      Waiter succ;
      while (curr != null) {
        succ = curr.next;
        if (curr.thread != null) { // we aren't unlinking this node, update pred.
          pred = curr;
        } else if (pred != null) { // We are unlinking this node and it has a predecessor.
          pred.next = succ;
          if (pred.thread == null) { // We raced with another node that unlinked pred. Restart.
            continue restart;
          }
        } else if (!ATOMIC_HELPER.casWaiters(this, curr, succ)) { // We are unlinking head
          continue restart; // We raced with an add or complete
        }
        curr = succ;
      }
      break;
    }
  }

  /** Listeners also form a stack through the {@link #listeners} field. */
  private static final class Listener {
    @SuppressWarnings("nullness") // Special instance that we promise to be careful with.
    static final Listener TOMBSTONE = new Listener(null, null);

    final Runnable task;
    final Executor executor;

    // writes to next are made visible by subsequent CAS's on the listeners field
    @Nullable Listener next;

    Listener(Runnable task, Executor executor) {
      this.task = task;
      this.executor = executor;
    }
  }

  /** A special value to represent {@code null}. */
  private static final Object NULL = new Object();

  /** A special value to represent failure, when {@link #setException} is called successfully. */
  private static final class Failure {
    static final Failure FALLBACK_INSTANCE =
        new Failure(
            new Throwable("Failure occurred while trying to finish a future.") {
              @Override
              public synchronized Throwable fillInStackTrace() {
                return this; // no stack trace
              }
            });
    final Throwable exception;

    Failure(Throwable exception) {
      this.exception = checkNotNull(exception);
    }
  }

  /** A special value to represent cancellation and the 'wasInterrupted' bit. */
  private static final class Cancellation {
    // constants to use when GENERATE_CANCELLATION_CAUSES = false
    static final Cancellation CAUSELESS_INTERRUPTED;
    static final Cancellation CAUSELESS_CANCELLED;

    static {
      if (GENERATE_CANCELLATION_CAUSES) {
        // Storing null is safe because we won't use the fields under GENERATE_CANCELLATION_CAUSES.
        CAUSELESS_CANCELLED = unsafeNullCancellation();
        CAUSELESS_INTERRUPTED = unsafeNullCancellation();
      } else {
        CAUSELESS_CANCELLED = new Cancellation(false, null);
        CAUSELESS_INTERRUPTED = new Cancellation(true, null);
      }
    }

    final boolean wasInterrupted;
    final @Nullable Throwable cause;

    Cancellation(boolean wasInterrupted, @Nullable Throwable cause) {
      this.wasInterrupted = wasInterrupted;
      this.cause = cause;
    }
  }

  @SuppressWarnings("nullness")
  private static Cancellation unsafeNullCancellation() {
    return null;
  }

  /** A special value that encodes the 'setFuture' state. */
  private static final class SetFuture<V extends @Nullable Object> implements Runnable {
    final AbstractFuture<V> owner;
    final ListenableFuture<? extends V> future;

    SetFuture(AbstractFuture<V> owner, ListenableFuture<? extends V> future) {
      this.owner = owner;
      this.future = future;
    }

    @Override
    public void run() {
      if (owner.value != this) {
        // nothing to do, we must have been cancelled, don't bother inspecting the future.
        return;
      }
      Object valueToSet = getFutureValue(future);
      if (ATOMIC_HELPER.casValue(owner, this, valueToSet)) {
        complete(owner);
      }
    }
  }

  // TODO(lukes): investigate using the @Contended annotation on these fields when jdk8 is
  // available.
  /**
   * This field encodes the current state of the future.
   *
   * <p>The valid values are:
   *
   * <ul>
   *   <li>{@code null} initial state, nothing has happened.
   *   <li>{@link Cancellation} terminal state, {@code cancel} was called.
   *   <li>{@link Failure} terminal state, {@code setException} was called.
   *   <li>{@link SetFuture} intermediate state, {@code setFuture} was called.
   *   <li>{@link #NULL} terminal state, {@code set(null)} was called.
   *   <li>Any other non-null value, terminal state, {@code set} was called with a non-null
   *       argument.
   * </ul>
   */
  private volatile @Nullable Object value;

  /** All listeners. */
  private volatile @Nullable Listener listeners;

  /** All waiting threads. */
  private volatile @Nullable Waiter waiters;

  /** Constructor for use by subclasses. */
  protected AbstractFuture() {}

  // Gets and Timed Gets
  //
  // * Be responsive to interruption
  // * Don't create Waiter nodes if you aren't going to park, this helps reduce contention on the
  //   waiters field.
  // * Future completion is defined by when #value becomes non-null/non SetFuture
  // * Future completion can be observed if the waiters field contains a TOMBSTONE

  // Timed Get
  // There are a few design constraints to consider
  // * We want to be responsive to small timeouts, unpark() has non trivial latency overheads (I
  //   have observed 12 micros on 64 bit linux systems to wake up a parked thread). So if the
  //   timeout is small we shouldn't park(). This needs to be traded off with the cpu overhead of
  //   spinning, so we use SPIN_THRESHOLD_NANOS which is what AbstractQueuedSynchronizer uses for
  //   similar purposes.
  // * We want to behave reasonably for timeouts of 0
  // * We are more responsive to completion than timeouts. This is because parkNanos depends on
  //   system scheduling and as such we could either miss our deadline, or unpark() could be delayed
  //   so that it looks like we timed out even though we didn't. For comparison FutureTask respects
  //   completion preferably and AQS is non-deterministic (depends on where in the queue the waiter
  //   is). If we wanted to be strict about it, we could store the unpark() time in the Waiter node
  //   and we could use that to make a decision about whether or not we timed out prior to being
  //   unparked.

  /**
   * {@inheritDoc}
   *
   * <p>The default {@link AbstractFuture} implementation throws {@code InterruptedException} if the
   * current thread is interrupted during the call, even if the value is already available.
   *
   * @throws CancellationException {@inheritDoc}
   */
  @CanIgnoreReturnValue
  @Override
  public V get(long timeout, TimeUnit unit)
      throws InterruptedException, TimeoutException, ExecutionException {
    // NOTE: if timeout < 0, remainingNanos will be < 0 and we will fall into the while(true) loop
    // at the bottom and throw a timeoutexception.
    final long timeoutNanos = unit.toNanos(timeout); // we rely on the implicit null check on unit.
    long remainingNanos = timeoutNanos;
    if (Thread.interrupted()) {
      throw new InterruptedException();
    }
    Object localValue = value;
    if (localValue != null & !(localValue instanceof SetFuture)) {
      return getDoneValue(localValue);
    }
    // we delay calling nanoTime until we know we will need to either park or spin
    final long endNanos = remainingNanos > 0 ? System.nanoTime() + remainingNanos : 0;
    long_wait_loop:
    if (remainingNanos >= SPIN_THRESHOLD_NANOS) {
      Waiter oldHead = waiters;
      if (oldHead != Waiter.TOMBSTONE) {
        Waiter node = new Waiter();
        do {
          node.setNext(oldHead);
          if (ATOMIC_HELPER.casWaiters(this, oldHead, node)) {
            while (true) {
              LockSupport.parkNanos(this, remainingNanos);
              // Check interruption first, if we woke up due to interruption we need to honor that.
              if (Thread.interrupted()) {
                removeWaiter(node);
                throw new InterruptedException();
              }

              // Otherwise re-read and check doneness. If we loop then it must have been a spurious
              // wakeup
              localValue = value;
              if (localValue != null & !(localValue instanceof SetFuture)) {
                return getDoneValue(localValue);
              }

              // timed out?
              remainingNanos = endNanos - System.nanoTime();
              if (remainingNanos < SPIN_THRESHOLD_NANOS) {
                // Remove the waiter, one way or another we are done parking this thread.
                removeWaiter(node);
                break long_wait_loop; // jump down to the busy wait loop
              }
            }
          }
          oldHead = waiters; // re-read and loop.
        } while (oldHead != Waiter.TOMBSTONE);
      }
      // re-read value, if we get here then we must have observed a TOMBSTONE while trying to add a
      // waiter.
      // requireNonNull is safe because value is always set before TOMBSTONE.
      return getDoneValue(requireNonNull(value));
    }
    // If we get here then we have remainingNanos < SPIN_THRESHOLD_NANOS and there is no node on the
    // waiters list
    while (remainingNanos > 0) {
      localValue = value;
      if (localValue != null & !(localValue instanceof SetFuture)) {
        return getDoneValue(localValue);
      }
      if (Thread.interrupted()) {
        throw new InterruptedException();
      }
      remainingNanos = endNanos - System.nanoTime();
    }

    String futureToString = toString();
    final String unitString = unit.toString().toLowerCase(Locale.ROOT);
    String message = "Waited " + timeout + " " + unit.toString().toLowerCase(Locale.ROOT);
    // Only report scheduling delay if larger than our spin threshold - otherwise it's just noise
    if (remainingNanos + SPIN_THRESHOLD_NANOS < 0) {
      // We over-waited for our timeout.
      message += " (plus ";
      long overWaitNanos = -remainingNanos;
      long overWaitUnits = unit.convert(overWaitNanos, TimeUnit.NANOSECONDS);
      long overWaitLeftoverNanos = overWaitNanos - unit.toNanos(overWaitUnits);
      boolean shouldShowExtraNanos =
          overWaitUnits == 0 || overWaitLeftoverNanos > SPIN_THRESHOLD_NANOS;
      if (overWaitUnits > 0) {
        message += overWaitUnits + " " + unitString;
        if (shouldShowExtraNanos) {
          message += ",";
        }
        message += " ";
      }
      if (shouldShowExtraNanos) {
        message += overWaitLeftoverNanos + " nanoseconds ";
      }

      message += "delay)";
    }
    // It's confusing to see a completed future in a timeout message; if isDone() returns false,
    // then we know it must have given a pending toString value earlier. If not, then the future
    // completed after the timeout expired, and the message might be success.
    if (isDone()) {
      throw new TimeoutException(message + " but future completed as timeout expired");
    }
    throw new TimeoutException(message + " for " + futureToString);
  }

  /**
   * {@inheritDoc}
   *
   * <p>The default {@link AbstractFuture} implementation throws {@code InterruptedException} if the
   * current thread is interrupted during the call, even if the value is already available.
   *
   * @throws CancellationException {@inheritDoc}
   */
  @CanIgnoreReturnValue
  @Override
  public V get() throws InterruptedException, ExecutionException {
    if (Thread.interrupted()) {
      throw new InterruptedException();
    }
    Object localValue = value;
    if (localValue != null & !(localValue instanceof SetFuture)) {
      return getDoneValue(localValue);
    }
    Waiter oldHead = waiters;
    if (oldHead != Waiter.TOMBSTONE) {
      Waiter node = new Waiter();
      do {
        node.setNext(oldHead);
        if (ATOMIC_HELPER.casWaiters(this, oldHead, node)) {
          // we are on the stack, now wait for completion.
          while (true) {
            LockSupport.park(this);
            // Check interruption first, if we woke up due to interruption we need to honor that.
            if (Thread.interrupted()) {
              removeWaiter(node);
              throw new InterruptedException();
            }
            // Otherwise re-read and check doneness. If we loop then it must have been a spurious
            // wakeup
            localValue = value;
            if (localValue != null & !(localValue instanceof SetFuture)) {
              return getDoneValue(localValue);
            }
          }
        }
        oldHead = waiters; // re-read and loop.
      } while (oldHead != Waiter.TOMBSTONE);
    }
    // re-read value, if we get here then we must have observed a TOMBSTONE while trying to add a
    // waiter.
    // requireNonNull is safe because value is always set before TOMBSTONE.
    return getDoneValue(requireNonNull(value));
  }

  /** Unboxes {@code obj}. Assumes that obj is not {@code null} or a {@link SetFuture}. */
  private V getDoneValue(Object obj) throws ExecutionException {
    // While this seems like it might be too branch-y, simple benchmarking proves it to be
    // unmeasurable (comparing done AbstractFutures with immediateFuture)
    if (obj instanceof Cancellation) {
      throw cancellationExceptionWithCause("Task was cancelled.", ((Cancellation) obj).cause);
    } else if (obj instanceof Failure) {
      throw new ExecutionException(((Failure) obj).exception);
    } else if (obj == NULL) {
      /*
       * It's safe to return null because we would only have stored it in the first place if it were
       * a valid value for V.
       */
      return unsafeNullV();
    } else {
      @SuppressWarnings("unchecked") // this is the only other option
      V asV = (V) obj;
      return asV;
    }
  }

  @SuppressWarnings("nullness")
  private static <V> V unsafeNullV() {
    return null;
  }

  @Override
  public boolean isDone() {
    final Object localValue = value;
    return localValue != null & !(localValue instanceof SetFuture);
  }

  @Override
  public boolean isCancelled() {
    final Object localValue = value;
    return localValue instanceof Cancellation;
  }

  /**
   * {@inheritDoc}
   *
   * <p>If a cancellation attempt succeeds on a {@code Future} that had previously been {@linkplain
   * #setFuture set asynchronously}, then the cancellation will also be propagated to the delegate
   * {@code Future} that was supplied in the {@code setFuture} call.
   *
   * <p>Rather than override this method to perform additional cancellation work or cleanup,
   * subclasses should override {@link #afterDone}, consulting {@link #isCancelled} and {@link
   * #wasInterrupted} as necessary. This ensures that the work is done even if the future is
   * cancelled without a call to {@code cancel}, such as by calling {@code
   * setFuture(cancelledFuture)}.
   */
  @CanIgnoreReturnValue
  @Override
  public boolean cancel(boolean mayInterruptIfRunning) {
    Object localValue = value;
    boolean rValue = false;
    if (localValue == null | localValue instanceof SetFuture) {
      // Try to delay allocating the exception. At this point we may still lose the CAS, but it is
      // certainly less likely.
      Object valueToSet =
          GENERATE_CANCELLATION_CAUSES
              ? new Cancellation(
                  mayInterruptIfRunning, new CancellationException("Future.cancel() was called."))
              : (mayInterruptIfRunning
                  ? Cancellation.CAUSELESS_INTERRUPTED
                  : Cancellation.CAUSELESS_CANCELLED);
      AbstractFuture<? extends @Nullable Object> abstractFuture = this;
      while (true) {
        if (ATOMIC_HELPER.casValue(abstractFuture, localValue, valueToSet)) {
          rValue = true;
          // We call interuptTask before calling complete(), which is consistent with
          // FutureTask
          if (mayInterruptIfRunning) {
            abstractFuture.interruptTask();
          }
          complete(abstractFuture);
          if (localValue instanceof SetFuture) {
            // propagate cancellation to the future set in setfuture, this is racy, and we don't
            // care if we are successful or not.
            ListenableFuture<? extends @Nullable Object> futureToPropagateTo =
                ((SetFuture) localValue).future;
            if (futureToPropagateTo instanceof Trusted) {
              // If the future is a TrustedFuture then we specifically avoid calling cancel()
              // this has 2 benefits
              // 1. for long chains of futures strung together with setFuture we consume less stack
              // 2. we avoid allocating Cancellation objects at every level of the cancellation
              //    chain
              // We can only do this for TrustedFuture, because TrustedFuture.cancel is final and
              // does nothing but delegate to this method.
              AbstractFuture<? extends @Nullable Object> trusted =
                  (AbstractFuture<? extends @Nullable Object>) futureToPropagateTo;
              localValue = trusted.value;
              if (localValue == null | localValue instanceof SetFuture) {
                abstractFuture = trusted;
                continue; // loop back up and try to complete the new future
              }
            } else {
              // not a TrustedFuture, call cancel directly.
              futureToPropagateTo.cancel(mayInterruptIfRunning);
            }
          }
          break;
        }
        // obj changed, reread
        localValue = abstractFuture.value;
        if (!(localValue instanceof SetFuture)) {
          // obj cannot be null at this point, because value can only change from null to non-null.
          // So if value changed (and it did since we lost the CAS), then it cannot be null and
          // since it isn't a SetFuture, then the future must be done and we should exit the loop
          break;
        }
      }
    }
    return rValue;
  }

  /**
   * Subclasses can override this method to implement interruption of the future's computation. The
   * method is invoked automatically by a successful call to {@link #cancel(boolean) cancel(true)}.
   *
   * <p>The default implementation does nothing.
   *
   * <p>This method is likely to be deprecated. Prefer to override {@link #afterDone}, checking
   * {@link #wasInterrupted} to decide whether to interrupt your task.
   *
   * @since 10.0
   */
  protected void interruptTask() {}

  /**
   * Returns true if this future was cancelled with {@code mayInterruptIfRunning} set to {@code
   * true}.
   *
   * @since 14.0
   */
  protected final boolean wasInterrupted() {
    final Object localValue = value;
    return (localValue instanceof Cancellation) && ((Cancellation) localValue).wasInterrupted;
  }

  /**
   * {@inheritDoc}
   *
   * @since 10.0
   */
  @Override
  public void addListener(Runnable listener, Executor executor) {
    checkNotNull(listener, "Runnable was null.");
    checkNotNull(executor, "Executor was null.");
    // Checking isDone and listeners != TOMBSTONE may seem redundant, but our contract for
    // addListener says that listeners execute 'immediate' if the future isDone(). However, our
    // protocol for completing a future is to assign the value field (which sets isDone to true) and
    // then to release waiters, followed by executing afterDone(), followed by releasing listeners.
    // That means that it is possible to observe that the future isDone and that your listeners
    // don't execute 'immediately'.  By checking isDone here we avoid that.
    // A corollary to all that is that we don't need to check isDone inside the loop because if we
    // get into the loop we know that we weren't done when we entered and therefore we aren't under
    // an obligation to execute 'immediately'.
    if (!isDone()) {
      Listener oldHead = listeners;
      if (oldHead != Listener.TOMBSTONE) {
        Listener newNode = new Listener(listener, executor);
        do {
          newNode.next = oldHead;
          if (ATOMIC_HELPER.casListeners(this, oldHead, newNode)) {
            return;
          }
          oldHead = listeners; // re-read
        } while (oldHead != Listener.TOMBSTONE);
      }
    }
    // If we get here then the Listener TOMBSTONE was set, which means the future is done, call
    // the listener.
    executeListener(listener, executor);
  }

  /**
   * Sets the result of this {@code Future} unless this {@code Future} has already been cancelled or
   * set (including {@linkplain #setFuture set asynchronously}). When a call to this method returns,
   * the {@code Future} is guaranteed to be {@linkplain #isDone done} <b>only if</b> the call was
   * accepted (in which case it returns {@code true}). If it returns {@code false}, the {@code
   * Future} may have previously been set asynchronously, in which case its result may not be known
   * yet. That result, though not yet known, cannot be overridden by a call to a {@code set*}
   * method, only by a call to {@link #cancel}.
   *
   * @param value the value to be used as the result
   * @return true if the attempt was accepted, completing the {@code Future}
   */
  @CanIgnoreReturnValue
  protected boolean set(V value) {
    Object valueToSet = value == null ? NULL : value;
    if (ATOMIC_HELPER.casValue(this, null, valueToSet)) {
      complete(this);
      return true;
    }
    return false;
  }

  /**
   * Sets the failed result of this {@code Future} unless this {@code Future} has already been
   * cancelled or set (including {@linkplain #setFuture set asynchronously}). When a call to this
   * method returns, the {@code Future} is guaranteed to be {@linkplain #isDone done} <b>only if</b>
   * the call was accepted (in which case it returns {@code true}). If it returns {@code false}, the
   * {@code Future} may have previously been set asynchronously, in which case its result may not be
   * known yet. That result, though not yet known, cannot be overridden by a call to a {@code set*}
   * method, only by a call to {@link #cancel}.
   *
   * @param throwable the exception to be used as the failed result
   * @return true if the attempt was accepted, completing the {@code Future}
   */
  @CanIgnoreReturnValue
  protected boolean setException(Throwable throwable) {
    Object valueToSet = new Failure(checkNotNull(throwable));
    if (ATOMIC_HELPER.casValue(this, null, valueToSet)) {
      complete(this);
      return true;
    }
    return false;
  }

  /**
   * Sets the result of this {@code Future} to match the supplied input {@code Future} once the
   * supplied {@code Future} is done, unless this {@code Future} has already been cancelled or set
   * (including "set asynchronously," defined below).
   *
   * <p>If the supplied future is {@linkplain #isDone done} when this method is called and the call
   * is accepted, then this future is guaranteed to have been completed with the supplied future by
   * the time this method returns. If the supplied future is not done and the call is accepted, then
   * the future will be <i>set asynchronously</i>. Note that such a result, though not yet known,
   * cannot be overridden by a call to a {@code set*} method, only by a call to {@link #cancel}.
   *
   * <p>If the call {@code setFuture(delegate)} is accepted and this {@code Future} is later
   * cancelled, cancellation will be propagated to {@code delegate}. Additionally, any call to
   * {@code setFuture} after any cancellation will propagate cancellation to the supplied {@code
   * Future}.
   *
   * <p>Note that, even if the supplied future is cancelled and it causes this future to complete,
   * it will never trigger interruption behavior. In particular, it will not cause this future to
   * invoke the {@link #interruptTask} method, and the {@link #wasInterrupted} method will not
   * return {@code true}.
   *
   * @param future the future to delegate to
   * @return true if the attempt was accepted, indicating that the {@code Future} was not previously
   *     cancelled or set.
   * @since 19.0
   */
  @CanIgnoreReturnValue
  protected boolean setFuture(ListenableFuture<? extends V> future) {
    checkNotNull(future);
    Object localValue = value;
    if (localValue == null) {
      if (future.isDone()) {
        Object value = getFutureValue(future);
        if (ATOMIC_HELPER.casValue(this, null, value)) {
          complete(this);
          return true;
        }
        return false;
      }
      SetFuture valueToSet = new SetFuture<V>(this, future);
      if (ATOMIC_HELPER.casValue(this, null, valueToSet)) {
        // the listener is responsible for calling completeWithFuture, directExecutor is appropriate
        // since all we are doing is unpacking a completed future which should be fast.
        try {
          future.addListener(valueToSet, DirectExecutor.INSTANCE);
        } catch (Throwable t) {
          // addListener has thrown an exception! SetFuture.run can't throw any exceptions so this
          // must have been caused by addListener itself. The most likely explanation is a
          // misconfigured mock. Try to switch to Failure.
          Failure failure;
          try {
            failure = new Failure(t);
          } catch (Throwable oomMostLikely) {
            failure = Failure.FALLBACK_INSTANCE;
          }
          // Note: The only way this CAS could fail is if cancel() has raced with us. That is ok.
          boolean unused = ATOMIC_HELPER.casValue(this, valueToSet, failure);
        }
        return true;
      }
      localValue = value; // we lost the cas, fall through and maybe cancel
    }
    // The future has already been set to something. If it is cancellation we should cancel the
    // incoming future.
    if (localValue instanceof Cancellation) {
      // we don't care if it fails, this is best-effort.
      future.cancel(((Cancellation) localValue).wasInterrupted);
    }
    return false;
  }

  /**
   * Returns a value that satisfies the contract of the {@link #value} field based on the state of
   * given future.
   *
   * <p>This is approximately the inverse of {@link #getDoneValue(Object)}
   */
  private static Object getFutureValue(ListenableFuture<? extends @Nullable Object> future) {
    if (future instanceof Trusted) {
      // Break encapsulation for TrustedFuture instances since we know that subclasses cannot
      // override .get() (since it is final) and therefore this is equivalent to calling .get()
      // and unpacking the exceptions like we do below (just much faster because it is a single
      // field read instead of a read, several branches and possibly creating exceptions).
      Object v = ((AbstractFuture<? extends @Nullable Object>) future).value;
      if (v instanceof Cancellation) {
        // If the other future was interrupted, clear the interrupted bit while preserving the cause
        // this will make it consistent with how non-trustedfutures work which cannot propagate the
        // wasInterrupted bit
        Cancellation c = (Cancellation) v;
        if (c.wasInterrupted) {
          v =
              c.cause != null
                  ? new Cancellation(/* wasInterrupted= */ false, c.cause)
                  : Cancellation.CAUSELESS_CANCELLED;
        }
      }
      // requireNonNull is safe as long as we call this method only on completed futures.
      return requireNonNull(v);
    }
    if (future instanceof InternalFutureFailureAccess) {
      Throwable throwable =
          InternalFutures.tryInternalFastPathGetFailure((InternalFutureFailureAccess) future);
      if (throwable != null) {
        return new Failure(throwable);
      }
    }
    boolean wasCancelled = future.isCancelled();
    // Don't allocate a CancellationException if it's not necessary
    if (!GENERATE_CANCELLATION_CAUSES & wasCancelled) {
      return Cancellation.CAUSELESS_CANCELLED;
    }
    // Otherwise calculate the value by calling .get()
    try {
      Object v = getUninterruptibly(future);
      if (wasCancelled) {
        return new Cancellation(
            false,
            new IllegalArgumentException(
                "get() did not throw CancellationException, despite reporting "
                    + "isCancelled() == true: "
                    + future));
      }
      return v == null ? NULL : v;
    } catch (ExecutionException exception) {
      if (wasCancelled) {
        return new Cancellation(
            false,
            new IllegalArgumentException(
                "get() did not throw CancellationException, despite reporting "
                    + "isCancelled() == true: "
                    + future,
                exception));
      }
      /*
       * requireNonNull should be safe because an ExecutionException from a Future should have a
       * cause. TODO(cpovirk): But if it doesn't, consider creating a Failure with a
       * NullPointerException (or IllegalArgumentException) as a cause, similar to how we create a
       * CancellationException with an IllegalArgumentException as a cause above. See also
       * AbstractTransformFuture.
       */
      return new Failure(requireNonNull(exception.getCause()));
    } catch (CancellationException cancellation) {
      if (!wasCancelled) {
        return new Failure(
            new IllegalArgumentException(
                "get() threw CancellationException, despite reporting isCancelled() == false: "
                    + future,
                cancellation));
      }
      return new Cancellation(false, cancellation);
    } catch (Throwable t) {
      return new Failure(t);
    }
  }

  /**
   * An inlined private copy of {@link Uninterruptibles#getUninterruptibly} used to break an
   * internal dependency on other /util/concurrent classes.
   */
  private static <V extends @Nullable Object> V getUninterruptibly(Future<V> future)
      throws ExecutionException {
    boolean interrupted = false;
    try {
      while (true) {
        try {
          return future.get();
        } catch (InterruptedException e) {
          interrupted = true;
        }
      }
    } finally {
      if (interrupted) {
        Thread.currentThread().interrupt();
      }
    }
  }

  /** Unblocks all threads and runs all listeners. */
  private static void complete(AbstractFuture<? extends @Nullable Object> param) {
    // Declare a "true" local variable so that the Checker Framework will infer nullness.
    AbstractFuture<? extends @Nullable Object> future = param;

    Listener next = null;
    outer:
    while (true) {
      future.releaseWaiters();
      // We call this before the listeners in order to avoid needing to manage a separate stack data
      // structure for them.  Also, some implementations rely on this running prior to listeners
      // so that the cleanup work is visible to listeners.
      // afterDone() should be generally fast and only used for cleanup work... but in theory can
      // also be recursive and create StackOverflowErrors
      future.afterDone();
      // push the current set of listeners onto next
      next = future.clearListeners(next);
      future = null;
      while (next != null) {
        Listener curr = next;
        next = next.next;
        Runnable task = curr.task;
        if (task instanceof SetFuture) {
          SetFuture<? extends @Nullable Object> setFuture =
              (SetFuture<? extends @Nullable Object>) task;
          // We unwind setFuture specifically to avoid StackOverflowErrors in the case of long
          // chains of SetFutures
          // Handling this special case is important because there is no way to pass an executor to
          // setFuture, so a user couldn't break the chain by doing this themselves.  It is also
          // potentially common if someone writes a recursive Futures.transformAsync transformer.
          future = setFuture.owner;
          if (future.value == setFuture) {
            Object valueToSet = getFutureValue(setFuture.future);
            if (ATOMIC_HELPER.casValue(future, setFuture, valueToSet)) {
              continue outer;
            }
          }
          // other wise the future we were trying to set is already done.
        } else {
          executeListener(task, curr.executor);
        }
      }
      break;
    }
  }

  /**
   * Callback method that is called exactly once after the future is completed.
   *
   * <p>If {@link #interruptTask} is also run during completion, {@link #afterDone} runs after it.
   *
   * <p>The default implementation of this method in {@code AbstractFuture} does nothing. This is
   * intended for very lightweight cleanup work, for example, timing statistics or clearing fields.
   * If your task does anything heavier consider, just using a listener with an executor.
   *
   * @since 20.0
   */
  @Beta
  @ForOverride
  protected void afterDone() {}

  // TODO(b/114236866): Inherit doc from InternalFutureFailureAccess. Also, -link to its URL.
  /**
   * Usually returns {@code null} but, if this {@code Future} has failed, may <i>optionally</i>
   * return the cause of the failure. "Failure" means specifically "completed with an exception"; it
   * does not include "was cancelled." To be explicit: If this method returns a non-null value,
   * then:
   *
   * <ul>
   *   <li>{@code isDone()} must return {@code true}
   *   <li>{@code isCancelled()} must return {@code false}
   *   <li>{@code get()} must not block, and it must throw an {@code ExecutionException} with the
   *       return value of this method as its cause
   * </ul>
   *
   * <p>This method is {@code protected} so that classes like {@code
   * com.google.common.util.concurrent.SettableFuture} do not expose it to their users as an
   * instance method. In the unlikely event that you need to call this method, call {@link
   * InternalFutures#tryInternalFastPathGetFailure(InternalFutureFailureAccess)}.
   *
   * @since 27.0
   */
  @Override
  @Nullable
  /*
   * We should annotate the superclass, InternalFutureFailureAccess, to say that its copy of this
   * method returns @Nullable, too. However, we're not sure if we want to make any changes to that
   * class, since it's in a separate artifact that we planned to release only a single version of.
   */
  @SuppressWarnings("nullness")
  protected final Throwable tryInternalFastPathGetFailure() {
    if (this instanceof Trusted) {
      Object obj = value;
      if (obj instanceof Failure) {
        return ((Failure) obj).exception;
      }
    }
    return null;
  }

  /**
   * If this future has been cancelled (and possibly interrupted), cancels (and possibly interrupts)
   * the given future (if available).
   */
  final void maybePropagateCancellationTo(@Nullable Future<? extends @Nullable Object> related) {
    if (related != null & isCancelled()) {
      related.cancel(wasInterrupted());
    }
  }

  /** Releases all threads in the {@link #waiters} list, and clears the list. */
  private void releaseWaiters() {
    Waiter head;
    do {
      head = waiters;
    } while (!ATOMIC_HELPER.casWaiters(this, head, Waiter.TOMBSTONE));
    for (Waiter currentWaiter = head; currentWaiter != null; currentWaiter = currentWaiter.next) {
      currentWaiter.unpark();
    }
  }

  /**
   * Clears the {@link #listeners} list and prepends its contents to {@code onto}, least recently
   * added first.
   */
  private @Nullable Listener clearListeners(@Nullable Listener onto) {
    // We need to
    // 1. atomically swap the listeners with TOMBSTONE, this is because addListener uses that to
    //    to synchronize with us
    // 2. reverse the linked list, because despite our rather clear contract, people depend on us
    //    executing listeners in the order they were added
    // 3. push all the items onto 'onto' and return the new head of the stack
    Listener head;
    do {
      head = listeners;
    } while (!ATOMIC_HELPER.casListeners(this, head, Listener.TOMBSTONE));
    Listener reversedList = onto;
    while (head != null) {
      Listener tmp = head;
      head = head.next;
      tmp.next = reversedList;
      reversedList = tmp;
    }
    return reversedList;
  }

  // TODO(user): move parts into a default method on ListenableFuture?
  @Override
  public String toString() {
    StringBuilder builder = new StringBuilder().append(super.toString()).append("[status=");
    if (isCancelled()) {
      builder.append("CANCELLED");
    } else if (isDone()) {
      addDoneString(builder);
    } else {
      addPendingString(builder); // delegates to addDoneString if future completes mid-way
    }
    return builder.append("]").toString();
  }

  /**
   * Provide a human-readable explanation of why this future has not yet completed.
   *
   * @return null if an explanation cannot be provided (e.g. because the future is done).
   * @since 23.0
   */
<<<<<<< HEAD
  protected @Nullable String pendingToString() {
    Object localValue = value;
    if (localValue instanceof SetFuture) {
      return "setFuture=[" + userObjectToString(((SetFuture) localValue).future) + "]";
    } else if (this instanceof ScheduledFuture) {
=======
  protected String pendingToString() {
    // TODO(diamondm) consider moving this into addPendingString so it's always in the output
    if (this instanceof ScheduledFuture) {
>>>>>>> e71bcee7
      return "remaining delay=["
          + ((ScheduledFuture) this).getDelay(TimeUnit.MILLISECONDS)
          + " ms]";
    }
    return null;
  }

  private void addPendingString(StringBuilder builder) {
    // Capture current builder length so it can be truncated if this future ends up completing while
    // the toString is being calculated
    int truncateLength = builder.length();

    builder.append("PENDING");

    Object localValue = value;
    if (localValue instanceof SetFuture) {
      builder.append(", setFuture=[");
      appendUserObject(builder, ((SetFuture) localValue).future);
      builder.append("]");
    } else {
      String pendingDescription;
      try {
        pendingDescription = Strings.emptyToNull(pendingToString());
      } catch (RuntimeException | StackOverflowError e) {
        // Don't call getMessage or toString() on the exception, in case the exception thrown by the
        // subclass is implemented with bugs similar to the subclass.
        pendingDescription = "Exception thrown from implementation: " + e.getClass();
      }
      if (pendingDescription != null) {
        builder.append(", info=[").append(pendingDescription).append("]");
      }
    }

    // The future may complete while calculating the toString, so we check once more to see if the
    // future is done
    if (isDone()) {
      // Truncate anything that was appended before realizing this future is done
      builder.delete(truncateLength, builder.length());
      addDoneString(builder);
    }
  }

  private void addDoneString(StringBuilder builder) {
    try {
      V value = getUninterruptibly(this);
      builder.append("SUCCESS, result=[");
      appendUserObject(builder, value);
      builder.append("]");
    } catch (ExecutionException e) {
      builder.append("FAILURE, cause=[").append(e.getCause()).append("]");
    } catch (CancellationException e) {
      builder.append("CANCELLED"); // shouldn't be reachable
    } catch (RuntimeException e) {
      builder.append("UNKNOWN, cause=[").append(e.getClass()).append(" thrown from get()]");
    }
  }

  /** Helper for printing user supplied objects into our toString method. */
<<<<<<< HEAD
  private String userObjectToString(@Nullable Object o) {
    // This is some basic recursion detection for when people create cycles via set/setFuture
    // This is however only partial protection though since it only detects self loops.  We could
    // detect arbitrary cycles using a thread local or possibly by catching StackOverflowExceptions
    // but this should be a good enough solution (it is also what jdk collections do in these cases)
    if (o == this) {
      return "this future";
    }
    return String.valueOf(o);
=======
  private void appendUserObject(StringBuilder builder, Object o) {
    // This is some basic recursion detection for when people create cycles via set/setFuture or
    // when deep chains of futures exist resulting in a StackOverflowException. We could detect
    // arbitrary cycles using a thread local but this should be a good enough solution (it is also
    // what jdk collections do in these cases)
    try {
      if (o == this) {
        builder.append("this future");
      } else {
        builder.append(o);
      }
    } catch (RuntimeException | StackOverflowError e) {
      // Don't call getMessage or toString() on the exception, in case the exception thrown by the
      // user object is implemented with bugs similar to the user object.
      builder.append("Exception thrown from implementation: ").append(e.getClass());
    }
>>>>>>> e71bcee7
  }

  /**
   * Submits the given runnable to the given {@link Executor} catching and logging all {@linkplain
   * RuntimeException runtime exceptions} thrown by the executor.
   */
  private static void executeListener(Runnable runnable, Executor executor) {
    try {
      executor.execute(runnable);
    } catch (RuntimeException e) {
      // Log it and keep going -- bad runnable and/or executor. Don't punish the other runnables if
      // we're given a bad one. We only catch RuntimeException because we want Errors to propagate
      // up.
      log.log(
          Level.SEVERE,
          "RuntimeException while executing runnable " + runnable + " with executor " + executor,
          e);
    }
  }

  private abstract static class AtomicHelper {
    /** Non volatile write of the thread to the {@link Waiter#thread} field. */
    abstract void putThread(Waiter waiter, Thread newValue);

    /** Non volatile write of the waiter to the {@link Waiter#next} field. */
    abstract void putNext(Waiter waiter, @Nullable Waiter newValue);

    /** Performs a CAS operation on the {@link #waiters} field. */
    abstract boolean casWaiters(
        AbstractFuture<? extends @Nullable Object> future,
        @Nullable Waiter expect,
        @Nullable Waiter update);

    /** Performs a CAS operation on the {@link #listeners} field. */
    abstract boolean casListeners(
        AbstractFuture<? extends @Nullable Object> future,
        @Nullable Listener expect,
        Listener update);

    /** Performs a CAS operation on the {@link #value} field. */
    abstract boolean casValue(
        AbstractFuture<? extends @Nullable Object> future, @Nullable Object expect, Object update);
  }

  /**
   * {@link AtomicHelper} based on {@link sun.misc.Unsafe}.
   *
   * <p>Static initialization of this class will fail if the {@link sun.misc.Unsafe} object cannot
   * be accessed.
   */
  /*
   * No nullness checker is going to understand this level of reflective hackery. The good news is
   * that SynchronizedHelper implements the same logic in a way that nullness checkers *can*
   * understand.
   */
  @SuppressWarnings("nullness")
  private static final class UnsafeAtomicHelper extends AtomicHelper {
    static final sun.misc.Unsafe UNSAFE;
    static final long LISTENERS_OFFSET;
    static final long WAITERS_OFFSET;
    static final long VALUE_OFFSET;
    static final long WAITER_THREAD_OFFSET;
    static final long WAITER_NEXT_OFFSET;

    static {
      sun.misc.Unsafe unsafe = null;
      try {
        unsafe = sun.misc.Unsafe.getUnsafe();
      } catch (SecurityException tryReflectionInstead) {
        try {
          unsafe =
              AccessController.doPrivileged(
                  new PrivilegedExceptionAction<sun.misc.Unsafe>() {
                    @Override
                    public sun.misc.Unsafe run() throws Exception {
                      Class<sun.misc.Unsafe> k = sun.misc.Unsafe.class;
                      for (java.lang.reflect.Field f : k.getDeclaredFields()) {
                        f.setAccessible(true);
                        Object x = f.get(null);
                        if (k.isInstance(x)) {
                          return k.cast(x);
                        }
                      }
                      throw new NoSuchFieldError("the Unsafe");
                    }
                  });
        } catch (PrivilegedActionException e) {
          throw new RuntimeException("Could not initialize intrinsics", e.getCause());
        }
      }
      try {
        Class<?> abstractFuture = AbstractFuture.class;
        WAITERS_OFFSET = unsafe.objectFieldOffset(abstractFuture.getDeclaredField("waiters"));
        LISTENERS_OFFSET = unsafe.objectFieldOffset(abstractFuture.getDeclaredField("listeners"));
        VALUE_OFFSET = unsafe.objectFieldOffset(abstractFuture.getDeclaredField("value"));
        WAITER_THREAD_OFFSET = unsafe.objectFieldOffset(Waiter.class.getDeclaredField("thread"));
        WAITER_NEXT_OFFSET = unsafe.objectFieldOffset(Waiter.class.getDeclaredField("next"));
        UNSAFE = unsafe;
      } catch (Exception e) {
        throwIfUnchecked(e);
        throw new RuntimeException(e);
      }
    }

    @Override
    void putThread(Waiter waiter, Thread newValue) {
      UNSAFE.putObject(waiter, WAITER_THREAD_OFFSET, newValue);
    }

    @Override
    void putNext(Waiter waiter, @Nullable Waiter newValue) {
      UNSAFE.putObject(waiter, WAITER_NEXT_OFFSET, newValue);
    }

    /** Performs a CAS operation on the {@link #waiters} field. */
    @Override
    boolean casWaiters(
        AbstractFuture<? extends @Nullable Object> future,
        @Nullable Waiter expect,
        @Nullable Waiter update) {
      return UNSAFE.compareAndSwapObject(future, WAITERS_OFFSET, expect, update);
    }

    /** Performs a CAS operation on the {@link #listeners} field. */
    @Override
    boolean casListeners(
        AbstractFuture<? extends @Nullable Object> future,
        @Nullable Listener expect,
        Listener update) {
      return UNSAFE.compareAndSwapObject(future, LISTENERS_OFFSET, expect, update);
    }

    /** Performs a CAS operation on the {@link #value} field. */
    @Override
    boolean casValue(
        AbstractFuture<? extends @Nullable Object> future, @Nullable Object expect, Object update) {
      return UNSAFE.compareAndSwapObject(future, VALUE_OFFSET, expect, update);
    }
  }

  /** {@link AtomicHelper} based on {@link AtomicReferenceFieldUpdater}. */
  @SuppressWarnings("nullness") // see UnsafeAtomicHelper
  private static final class SafeAtomicHelper extends AtomicHelper {
    final AtomicReferenceFieldUpdater<Waiter, Thread> waiterThreadUpdater;
    final AtomicReferenceFieldUpdater<Waiter, Waiter> waiterNextUpdater;
    final AtomicReferenceFieldUpdater<AbstractFuture, Waiter> waitersUpdater;
    final AtomicReferenceFieldUpdater<AbstractFuture, Listener> listenersUpdater;
    final AtomicReferenceFieldUpdater<AbstractFuture, Object> valueUpdater;

    SafeAtomicHelper(
        AtomicReferenceFieldUpdater<Waiter, Thread> waiterThreadUpdater,
        AtomicReferenceFieldUpdater<Waiter, Waiter> waiterNextUpdater,
        AtomicReferenceFieldUpdater<AbstractFuture, Waiter> waitersUpdater,
        AtomicReferenceFieldUpdater<AbstractFuture, Listener> listenersUpdater,
        AtomicReferenceFieldUpdater<AbstractFuture, Object> valueUpdater) {
      this.waiterThreadUpdater = waiterThreadUpdater;
      this.waiterNextUpdater = waiterNextUpdater;
      this.waitersUpdater = waitersUpdater;
      this.listenersUpdater = listenersUpdater;
      this.valueUpdater = valueUpdater;
    }

    @Override
    void putThread(Waiter waiter, Thread newValue) {
      waiterThreadUpdater.lazySet(waiter, newValue);
    }

    @Override
    void putNext(Waiter waiter, @Nullable Waiter newValue) {
      waiterNextUpdater.lazySet(waiter, newValue);
    }

    @Override
    boolean casWaiters(
        AbstractFuture<? extends @Nullable Object> future,
        @Nullable Waiter expect,
        @Nullable Waiter update) {
      return waitersUpdater.compareAndSet(future, expect, update);
    }

    @Override
    boolean casListeners(
        AbstractFuture<? extends @Nullable Object> future,
        @Nullable Listener expect,
        Listener update) {
      return listenersUpdater.compareAndSet(future, expect, update);
    }

    @Override
    boolean casValue(
        AbstractFuture<? extends @Nullable Object> future, @Nullable Object expect, Object update) {
      return valueUpdater.compareAndSet(future, expect, update);
    }
  }

  /**
   * {@link AtomicHelper} based on {@code synchronized} and volatile writes.
   *
   * <p>This is an implementation of last resort for when certain basic VM features are broken (like
   * AtomicReferenceFieldUpdater).
   */
  private static final class SynchronizedHelper extends AtomicHelper {
    @Override
    void putThread(Waiter waiter, Thread newValue) {
      waiter.thread = newValue;
    }

    @Override
    void putNext(Waiter waiter, @Nullable Waiter newValue) {
      waiter.next = newValue;
    }

    @Override
    boolean casWaiters(
        AbstractFuture<? extends @Nullable Object> future,
        @Nullable Waiter expect,
        @Nullable Waiter update) {
      synchronized (future) {
        if (future.waiters == expect) {
          future.waiters = update;
          return true;
        }
        return false;
      }
    }

    @Override
    boolean casListeners(
        AbstractFuture<? extends @Nullable Object> future,
        @Nullable Listener expect,
        Listener update) {
      synchronized (future) {
        if (future.listeners == expect) {
          future.listeners = update;
          return true;
        }
        return false;
      }
    }

    @Override
    boolean casValue(
        AbstractFuture<? extends @Nullable Object> future, @Nullable Object expect, Object update) {
      synchronized (future) {
        if (future.value == expect) {
          future.value = update;
          return true;
        }
        return false;
      }
    }
  }

  private static CancellationException cancellationExceptionWithCause(
      String message, @Nullable Throwable cause) {
    CancellationException exception = new CancellationException(message);
    exception.initCause(cause);
    return exception;
  }
}<|MERGE_RESOLUTION|>--- conflicted
+++ resolved
@@ -1046,14 +1046,13 @@
    * @since 27.0
    */
   @Override
-  @Nullable
   /*
    * We should annotate the superclass, InternalFutureFailureAccess, to say that its copy of this
    * method returns @Nullable, too. However, we're not sure if we want to make any changes to that
    * class, since it's in a separate artifact that we planned to release only a single version of.
    */
   @SuppressWarnings("nullness")
-  protected final Throwable tryInternalFastPathGetFailure() {
+  protected final @Nullable Throwable tryInternalFastPathGetFailure() {
     if (this instanceof Trusted) {
       Object obj = value;
       if (obj instanceof Failure) {
@@ -1129,17 +1128,9 @@
    * @return null if an explanation cannot be provided (e.g. because the future is done).
    * @since 23.0
    */
-<<<<<<< HEAD
   protected @Nullable String pendingToString() {
-    Object localValue = value;
-    if (localValue instanceof SetFuture) {
-      return "setFuture=[" + userObjectToString(((SetFuture) localValue).future) + "]";
-    } else if (this instanceof ScheduledFuture) {
-=======
-  protected String pendingToString() {
     // TODO(diamondm) consider moving this into addPendingString so it's always in the output
     if (this instanceof ScheduledFuture) {
->>>>>>> e71bcee7
       return "remaining delay=["
           + ((ScheduledFuture) this).getDelay(TimeUnit.MILLISECONDS)
           + " ms]";
@@ -1198,18 +1189,7 @@
   }
 
   /** Helper for printing user supplied objects into our toString method. */
-<<<<<<< HEAD
-  private String userObjectToString(@Nullable Object o) {
-    // This is some basic recursion detection for when people create cycles via set/setFuture
-    // This is however only partial protection though since it only detects self loops.  We could
-    // detect arbitrary cycles using a thread local or possibly by catching StackOverflowExceptions
-    // but this should be a good enough solution (it is also what jdk collections do in these cases)
-    if (o == this) {
-      return "this future";
-    }
-    return String.valueOf(o);
-=======
-  private void appendUserObject(StringBuilder builder, Object o) {
+  private void appendUserObject(StringBuilder builder, @Nullable Object o) {
     // This is some basic recursion detection for when people create cycles via set/setFuture or
     // when deep chains of futures exist resulting in a StackOverflowException. We could detect
     // arbitrary cycles using a thread local but this should be a good enough solution (it is also
@@ -1225,7 +1205,6 @@
       // user object is implemented with bugs similar to the user object.
       builder.append("Exception thrown from implementation: ").append(e.getClass());
     }
->>>>>>> e71bcee7
   }
 
   /**
