--- conflicted
+++ resolved
@@ -295,14 +295,10 @@
     return builder.toString();
   }
 
-<<<<<<< HEAD
   private static String lenientToString(Object o) {
-=======
-  private static String lenientToString(@Nullable Object o) {
     if (o == null) {
       return "null";
     }
->>>>>>> 1c9f547e
     try {
       return o.toString();
     } catch (Exception e) {
