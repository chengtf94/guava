/*
 * Copyright (C) 2010 The Guava Authors
 *
 * Licensed under the Apache License, Version 2.0 (the "License"); you may not use this file except
 * in compliance with the License. You may obtain a copy of the License at
 *
 * http://www.apache.org/licenses/LICENSE-2.0
 *
 * Unless required by applicable law or agreed to in writing, software distributed under the License
 * is distributed on an "AS IS" BASIS, WITHOUT WARRANTIES OR CONDITIONS OF ANY KIND, either express
 * or implied. See the License for the specific language governing permissions and limitations under
 * the License.
 */

package com.google.common.base;

import static com.google.common.base.Preconditions.checkNotNull;

import com.google.common.annotations.GwtCompatible;
import com.google.errorprone.annotations.ForOverride;
import java.io.Serializable;
import java.util.function.BiPredicate;
import javax.annotation.CheckForNull;
<<<<<<< HEAD
import org.jspecify.nullness.NullMarked;
import org.jspecify.nullness.Nullable;
=======
import org.checkerframework.checker.nullness.qual.NonNull;
import org.checkerframework.checker.nullness.qual.Nullable;
>>>>>>> 28ee96ff

/**
 * A strategy for determining whether two instances are considered equivalent, and for computing
 * hash codes in a manner consistent with that equivalence. Two examples of equivalences are the
 * {@linkplain #identity() identity equivalence} and the {@linkplain #equals "equals" equivalence}.
 *
 * @author Bob Lee
 * @author Ben Yu
 * @author Gregory Kick
 * @since 10.0 (<a href="https://github.com/google/guava/wiki/Compatibility">mostly
 *     source-compatible</a> since 4.0)
 */
@GwtCompatible
@NullMarked
/*
 * The type parameter is <T> rather than <T extends @Nullable> so that we can use T in the
 * doEquivalent and doHash methods to indicate that the parameter cannot be null.
 */
public abstract class Equivalence<T> implements BiPredicate<@Nullable T, @Nullable T> {
  /** Constructor for use by subclasses. */
  protected Equivalence() {}

  /**
   * Returns {@code true} if the given objects are considered equivalent.
   *
   * <p>This method describes an <i>equivalence relation</i> on object references, meaning that for
   * all references {@code x}, {@code y}, and {@code z} (any of which may be null):
   *
   * <ul>
   *   <li>{@code equivalent(x, x)} is true (<i>reflexive</i> property)
   *   <li>{@code equivalent(x, y)} and {@code equivalent(y, x)} each return the same result
   *       (<i>symmetric</i> property)
   *   <li>If {@code equivalent(x, y)} and {@code equivalent(y, z)} are both true, then {@code
   *       equivalent(x, z)} is also true (<i>transitive</i> property)
   * </ul>
   *
   * <p>Note that all calls to {@code equivalent(x, y)} are expected to return the same result as
   * long as neither {@code x} nor {@code y} is modified.
   */
  public final boolean equivalent(@CheckForNull T a, @CheckForNull T b) {
    if (a == b) {
      return true;
    }
    if (a == null || b == null) {
      return false;
    }
    return doEquivalent(a, b);
  }

  /**
   * @deprecated Provided only to satisfy the {@link BiPredicate} interface; use {@link #equivalent}
   *     instead.
   * @since 21.0
   */
  @Deprecated
  @Override
  public final boolean test(@CheckForNull T t, @CheckForNull T u) {
    return equivalent(t, u);
  }

  /**
   * Implemented by the user to determine whether {@code a} and {@code b} are considered equivalent,
   * subject to the requirements specified in {@link #equivalent}.
   *
   * <p>This method should not be called except by {@link #equivalent}. When {@link #equivalent}
   * calls this method, {@code a} and {@code b} are guaranteed to be distinct, non-null instances.
   *
   * @since 10.0 (previously, subclasses would override equivalent())
   */
  @ForOverride
  protected abstract boolean doEquivalent(T a, T b);

  /**
   * Returns a hash code for {@code t}.
   *
   * <p>The {@code hash} has the following properties:
   *
   * <ul>
   *   <li>It is <i>consistent</i>: for any reference {@code x}, multiple invocations of {@code
   *       hash(x}} consistently return the same value provided {@code x} remains unchanged
   *       according to the definition of the equivalence. The hash need not remain consistent from
   *       one execution of an application to another execution of the same application.
   *   <li>It is <i>distributable across equivalence</i>: for any references {@code x} and {@code
   *       y}, if {@code equivalent(x, y)}, then {@code hash(x) == hash(y)}. It is <i>not</i>
   *       necessary that the hash be distributable across <i>inequivalence</i>. If {@code
   *       equivalence(x, y)} is false, {@code hash(x) == hash(y)} may still be true.
   *   <li>{@code hash(null)} is {@code 0}.
   * </ul>
   */
  public final int hash(@CheckForNull T t) {
    if (t == null) {
      return 0;
    }
    return doHash(t);
  }

  /**
   * Implemented by the user to return a hash code for {@code t}, subject to the requirements
   * specified in {@link #hash}.
   *
   * <p>This method should not be called except by {@link #hash}. When {@link #hash} calls this
   * method, {@code t} is guaranteed to be non-null.
   *
   * @since 10.0 (previously, subclasses would override hash())
   */
  @ForOverride
  protected abstract int doHash(T t);

  /**
   * Returns a new equivalence relation for {@code F} which evaluates equivalence by first applying
   * {@code function} to the argument, then evaluating using {@code this}. That is, for any pair of
   * non-null objects {@code x} and {@code y}, {@code equivalence.onResultOf(function).equivalent(a,
   * b)} is true if and only if {@code equivalence.equivalent(function.apply(a), function.apply(b))}
   * is true.
   *
   * <p>For example:
   *
   * <pre>{@code
   * Equivalence<Person> SAME_AGE = Equivalence.equals().onResultOf(GET_PERSON_AGE);
   * }</pre>
   *
   * <p>{@code function} will never be invoked with a null value.
   *
   * <p>Note that {@code function} must be consistent according to {@code this} equivalence
   * relation. That is, invoking {@link Function#apply} multiple times for a given value must return
   * equivalent results. For example, {@code
   * Equivalence.identity().onResultOf(Functions.toStringFunction())} is broken because it's not
   * guaranteed that {@link Object#toString}) always returns the same string instance.
   *
   * @since 10.0
   */
  public final <F> Equivalence<F> onResultOf(Function<? super F, ? extends @Nullable T> function) {
    return new FunctionalEquivalence<>(function, this);
  }

  /**
   * Returns a wrapper of {@code reference} that implements {@link Wrapper#equals(Object)
   * Object.equals()} such that {@code wrap(a).equals(wrap(b))} if and only if {@code equivalent(a,
   * b)}.
   *
   * <p>The returned object is serializable if both this {@code Equivalence} and {@code reference}
   * are serializable (including when {@code reference} is null).
   *
   * @since 10.0
   */
<<<<<<< HEAD
  public final <S extends @Nullable T> Wrapper<S> wrap(S reference) {
    return new Wrapper<S>(this, reference);
=======
  public final <S extends @Nullable T> Wrapper<S> wrap(@ParametricNullness S reference) {
    return new Wrapper<>(this, reference);
>>>>>>> 28ee96ff
  }

  /**
   * Wraps an object so that {@link #equals(Object)} and {@link #hashCode()} delegate to an {@link
   * Equivalence}.
   *
   * <p>For example, given an {@link Equivalence} for {@link String strings} named {@code equiv}
   * that tests equivalence using their lengths:
   *
   * <pre>{@code
   * equiv.wrap("a").equals(equiv.wrap("b")) // true
   * equiv.wrap("a").equals(equiv.wrap("hello")) // false
   * }</pre>
   *
   * <p>Note in particular that an equivalence wrapper is never equal to the object it wraps.
   *
   * <pre>{@code
   * equiv.wrap(obj).equals(obj) // always false
   * }</pre>
   *
   * @since 10.0
   */
  public static final class Wrapper<T extends @Nullable Object> implements Serializable {
<<<<<<< HEAD
    private final Equivalence<? super T> equivalence;
    private final T reference;

    private Wrapper(Equivalence<? super T> equivalence, T reference) {
=======
    /*
     * Equivalence's type argument is always non-nullable: Equivalence<Number>, never
     * Equivalence<@Nullable Number>. That can still produce wrappers of various types --
     * Wrapper<Number>, Wrapper<Integer>, Wrapper<@Nullable Integer>, etc. If we used just
     * Equivalence<? super T> below, no type could satisfy both that bound and T's own
     * bound. With this type, they have some overlap: in our example, Equivalence<Number>
     * and Equivalence<Object>.
     */
    private final Equivalence<? super @NonNull T> equivalence;

    @ParametricNullness private final T reference;

    private Wrapper(Equivalence<? super @NonNull T> equivalence, @ParametricNullness T reference) {
>>>>>>> 28ee96ff
      this.equivalence = checkNotNull(equivalence);
      this.reference = reference;
    }

    /** Returns the (possibly null) reference wrapped by this instance. */
    public T get() {
      return reference;
    }

    /**
     * Returns {@code true} if {@link Equivalence#equivalent(Object, Object)} applied to the wrapped
     * references is {@code true} and both wrappers use the {@link Object#equals(Object) same}
     * equivalence.
     */
    @Override
    public boolean equals(@CheckForNull Object obj) {
      if (obj == this) {
        return true;
      }
      if (obj instanceof Wrapper) {
        Wrapper<?> that = (Wrapper<?>) obj; // note: not necessarily a Wrapper<T>

        if (this.equivalence.equals(that.equivalence)) {
          /*
           * We'll accept that as sufficient "proof" that either equivalence should be able to
           * handle either reference, so it's safe to circumvent compile-time type checking.
           */
          @SuppressWarnings("unchecked")
          Equivalence<Object> equivalence = (Equivalence<Object>) this.equivalence;
          return equivalence.equivalent(this.reference, that.reference);
        }
      }
      return false;
    }

    /** Returns the result of {@link Equivalence#hash(Object)} applied to the wrapped reference. */
    @Override
    public int hashCode() {
      return equivalence.hash(reference);
    }

    /**
     * Returns a string representation for this equivalence wrapper. The form of this string
     * representation is not specified.
     */
    @Override
    public String toString() {
      return equivalence + ".wrap(" + reference + ")";
    }

    private static final long serialVersionUID = 0;
  }

  /**
   * Returns an equivalence over iterables based on the equivalence of their elements. More
   * specifically, two iterables are considered equivalent if they both contain the same number of
   * elements, and each pair of corresponding elements is equivalent according to {@code this}. Null
   * iterables are equivalent to one another.
   *
   * <p>Note that this method performs a similar function for equivalences as {@link
   * com.google.common.collect.Ordering#lexicographical} does for orderings.
   *
   * <p>The returned object is serializable if this object is serializable.
   *
   * @since 10.0
   */
  @GwtCompatible(serializable = true)
  public final <S extends @Nullable T> Equivalence<Iterable<S>> pairwise() {
    // Ideally, the returned equivalence would support Iterable<? extends T>. However,
    // the need for this is so rare that it's not worth making callers deal with the ugly wildcard.
    return new PairwiseEquivalence<>(this);
  }

  /**
   * Returns a predicate that evaluates to true if and only if the input is equivalent to {@code
   * target} according to this equivalence relation.
   *
   * @since 10.0
   */
  public final Predicate<@Nullable T> equivalentTo(@CheckForNull T target) {
    return new EquivalentToPredicate<T>(this, target);
  }

  private static final class EquivalentToPredicate<T>
      implements Predicate<@Nullable T>, Serializable {

    private final Equivalence<T> equivalence;
    @CheckForNull private final T target;

    EquivalentToPredicate(Equivalence<T> equivalence, @CheckForNull T target) {
      this.equivalence = checkNotNull(equivalence);
      this.target = target;
    }

    @Override
    public boolean apply(@CheckForNull T input) {
      return equivalence.equivalent(input, target);
    }

    @Override
    public boolean equals(@CheckForNull Object obj) {
      if (this == obj) {
        return true;
      }
      if (obj instanceof EquivalentToPredicate) {
        EquivalentToPredicate<?> that = (EquivalentToPredicate<?>) obj;
        return equivalence.equals(that.equivalence) && Objects.equal(target, that.target);
      }
      return false;
    }

    @Override
    public int hashCode() {
      return Objects.hashCode(equivalence, target);
    }

    @Override
    public String toString() {
      return equivalence + ".equivalentTo(" + target + ")";
    }

    private static final long serialVersionUID = 0;
  }

  /**
   * Returns an equivalence that delegates to {@link Object#equals} and {@link Object#hashCode}.
   * {@link Equivalence#equivalent} returns {@code true} if both values are null, or if neither
   * value is null and {@link Object#equals} returns {@code true}. {@link Equivalence#hash} returns
   * {@code 0} if passed a null value.
   *
   * @since 13.0
   * @since 8.0 (in Equivalences with null-friendly behavior)
   * @since 4.0 (in Equivalences)
   */
  public static Equivalence<Object> equals() {
    return Equals.INSTANCE;
  }

  /**
   * Returns an equivalence that uses {@code ==} to compare values and {@link
   * System#identityHashCode(Object)} to compute the hash code. {@link Equivalence#equivalent}
   * returns {@code true} if {@code a == b}, including in the case that a and b are both null.
   *
   * @since 13.0
   * @since 4.0 (in Equivalences)
   */
  public static Equivalence<Object> identity() {
    return Identity.INSTANCE;
  }

  static final class Equals extends Equivalence<Object> implements Serializable {

    static final Equals INSTANCE = new Equals();

    @Override
    protected boolean doEquivalent(Object a, Object b) {
      return a.equals(b);
    }

    @Override
    protected int doHash(Object o) {
      return o.hashCode();
    }

    private Object readResolve() {
      return INSTANCE;
    }

    private static final long serialVersionUID = 1;
  }

  static final class Identity extends Equivalence<Object> implements Serializable {

    static final Identity INSTANCE = new Identity();

    @Override
    protected boolean doEquivalent(Object a, Object b) {
      return false;
    }

    @Override
    protected int doHash(Object o) {
      return System.identityHashCode(o);
    }

    private Object readResolve() {
      return INSTANCE;
    }

    private static final long serialVersionUID = 1;
  }
}<|MERGE_RESOLUTION|>--- conflicted
+++ resolved
@@ -21,13 +21,9 @@
 import java.io.Serializable;
 import java.util.function.BiPredicate;
 import javax.annotation.CheckForNull;
-<<<<<<< HEAD
-import org.jspecify.nullness.NullMarked;
-import org.jspecify.nullness.Nullable;
-=======
-import org.checkerframework.checker.nullness.qual.NonNull;
-import org.checkerframework.checker.nullness.qual.Nullable;
->>>>>>> 28ee96ff
+import org.jspecify.annotations.NonNull;
+import org.jspecify.annotations.NullMarked;
+import org.jspecify.annotations.Nullable;
 
 /**
  * A strategy for determining whether two instances are considered equivalent, and for computing
@@ -173,13 +169,8 @@
    *
    * @since 10.0
    */
-<<<<<<< HEAD
-  public final <S extends @Nullable T> Wrapper<S> wrap(S reference) {
-    return new Wrapper<S>(this, reference);
-=======
   public final <S extends @Nullable T> Wrapper<S> wrap(@ParametricNullness S reference) {
     return new Wrapper<>(this, reference);
->>>>>>> 28ee96ff
   }
 
   /**
@@ -203,12 +194,6 @@
    * @since 10.0
    */
   public static final class Wrapper<T extends @Nullable Object> implements Serializable {
-<<<<<<< HEAD
-    private final Equivalence<? super T> equivalence;
-    private final T reference;
-
-    private Wrapper(Equivalence<? super T> equivalence, T reference) {
-=======
     /*
      * Equivalence's type argument is always non-nullable: Equivalence<Number>, never
      * Equivalence<@Nullable Number>. That can still produce wrappers of various types --
@@ -222,12 +207,12 @@
     @ParametricNullness private final T reference;
 
     private Wrapper(Equivalence<? super @NonNull T> equivalence, @ParametricNullness T reference) {
->>>>>>> 28ee96ff
       this.equivalence = checkNotNull(equivalence);
       this.reference = reference;
     }
 
     /** Returns the (possibly null) reference wrapped by this instance. */
+    @ParametricNullness
     public T get() {
       return reference;
     }
