/*
 * Copyright (C) 2007 The Guava Authors
 *
 * Licensed under the Apache License, Version 2.0 (the "License"); you may not use this file except
 * in compliance with the License. You may obtain a copy of the License at
 *
 * http://www.apache.org/licenses/LICENSE-2.0
 *
 * Unless required by applicable law or agreed to in writing, software distributed under the License
 * is distributed on an "AS IS" BASIS, WITHOUT WARRANTIES OR CONDITIONS OF ANY KIND, either express
 * or implied. See the License for the specific language governing permissions and limitations under
 * the License.
 */

package com.google.common.util.concurrent;

import com.google.errorprone.annotations.DoNotMock;
import java.util.concurrent.Executor;
import java.util.concurrent.Future;
import java.util.concurrent.RejectedExecutionException;
import org.jspecify.nullness.NullMarked;
import org.jspecify.nullness.Nullable;

/**
 * A {@link Future} that accepts completion listeners. Each listener has an associated executor, and
 * it is invoked using this executor once the future's computation is {@linkplain Future#isDone()
 * complete}. If the computation has already completed when the listener is added, the listener will
 * execute immediately.
 *
 * <p>See the Guava User Guide article on <a
 * href="https://github.com/google/guava/wiki/ListenableFutureExplained">{@code
 * ListenableFuture}</a>.
 *
 * <p>This class is GWT-compatible.
 *
 * <h3>Purpose</h3>
 *
 * <p>The main purpose of {@code ListenableFuture} is to help you chain together a graph of
 * asynchronous operations. You can chain them together manually with calls to methods like {@link
 * Futures#transform(ListenableFuture, com.google.common.base.Function, Executor)
 * Futures.transform}, but you will often find it easier to use a framework. Frameworks automate the
 * process, often adding features like monitoring, debugging, and cancellation. Examples of
 * frameworks include:
 *
 * <ul>
 *   <li><a href="https://dagger.dev/producers.html">Dagger Producers</a>
 * </ul>
 *
 * <p>The main purpose of {@link #addListener addListener} is to support this chaining. You will
 * rarely use it directly, in part because it does not provide direct access to the {@code Future}
 * result. (If you want such access, you may prefer {@link Futures#addCallback
 * Futures.addCallback}.) Still, direct {@code addListener} calls are occasionally useful:
 *
 * <pre>{@code
 * final String name = ...;
 * inFlight.add(name);
 * ListenableFuture<Result> future = service.query(name);
 * future.addListener(new Runnable() {
 *   public void run() {
 *     processedCount.incrementAndGet();
 *     inFlight.remove(name);
 *     lastProcessed.set(name);
 *     logger.info("Done with {0}", name);
 *   }
 * }, executor);
 * }</pre>
 *
 * <h3>How to get an instance</h3>
 *
 * <p>We encourage you to return {@code ListenableFuture} from your methods so that your users can
 * take advantage of the {@linkplain Futures utilities built atop the class}. The way that you will
 * create {@code ListenableFuture} instances depends on how you currently create {@code Future}
 * instances:
 *
 * <ul>
 *   <li>If you receive them from an {@code java.util.concurrent.ExecutorService}, convert that
 *       service to a {@link ListeningExecutorService}, usually by calling {@link
 *       MoreExecutors#listeningDecorator(java.util.concurrent.ExecutorService)
 *       MoreExecutors.listeningDecorator}.
 *   <li>If you manually call {@link java.util.concurrent.FutureTask#set} or a similar method,
 *       create a {@link SettableFuture} instead. (If your needs are more complex, you may prefer
 *       {@link AbstractFuture}.)
 * </ul>
 *
 * <p><b>Test doubles</b>: If you need a {@code ListenableFuture} for your test, try a {@link
 * SettableFuture} or one of the methods in the {@link Futures#immediateFuture Futures.immediate*}
 * family. <b>Avoid</b> creating a mock or stub {@code Future}. Mock and stub implementations are
 * fragile because they assume that only certain methods will be called and because they often
 * implement subtleties of the API improperly.
 *
 * <p><b>Custom implementation</b>: Avoid implementing {@code ListenableFuture} from scratch. If you
 * can't get by with the standard implementations, prefer to derive a new {@code Future} instance
 * with the methods in {@link Futures} or, if necessary, to extend {@link AbstractFuture}.
 *
 * <p>Occasionally, an API will return a plain {@code Future} and it will be impossible to change
 * the return type. For this case, we provide a more expensive workaround in {@code
 * JdkFutureAdapters}. However, when possible, it is more efficient and reliable to create a {@code
 * ListenableFuture} directly.
 *
 * @author Sven Mawson
 * @author Nishant Thakkar
 * @since 1.0
 */
/*
 * Some of the annotations below were added after we released our separate
 * com.google.guava:listenablefuture:1.0 artifact. (For more on that artifact, see
 * https://github.com/google/guava/releases/tag/v27.0) This means that the copy of ListenableFuture
 * in com.google.guava:guava differs from the "frozen" copy in the listenablefuture artifact. This
 * could in principle cause problems for some users. Still, we expect that the benefits of the
 * nullness annotations in particular will outweigh the costs. (And it's worth noting that we have
 * released multiple ListenableFuture.class files that are not byte-for-byte compatible even from
 * the beginning, thanks to using different `-source -target` values for compiling our `-jre` and
 * `-android` "flavors.")
 *
 * (We could consider releasing a listenablefuture:1.0.1 someday. But we would want to look into how
 * that affects users, especially users of the Android Gradle Plugin, since the plugin developers
 * put in a special hack for us: https://issuetracker.google.com/issues/131431257)
 */
@DoNotMock("Use the methods in Futures (like immediateFuture) or SettableFuture")
<<<<<<< HEAD
@NullMarked
/*
 * It would make sense to also annotate this class with @ElementTypesAreNonnullByDefault. However,
 * it makes no difference because this class is already covered by the package-level
 * @ParametersAreNonnullByDefault, and this class declares only parameters, not return types or
 * fields. (Not to mention that we'll be removing all @*AreNonnullByDefault annotations after tools
 * understand @NullMarked.) And it's fortunate that the annotation makes no difference, because
 * we're seeing a breakage internally when we add that annotation :)
 *
 */
=======
@ElementTypesAreNonnullByDefault
>>>>>>> 28ee96ff
public interface ListenableFuture<V extends @Nullable Object> extends Future<V> {
  /**
   * Registers a listener to be {@linkplain Executor#execute(Runnable) run} on the given executor.
   * The listener will run when the {@code Future}'s computation is {@linkplain Future#isDone()
   * complete} or, if the computation is already complete, immediately.
   *
   * <p>There is no guaranteed ordering of execution of listeners, but any listener added through
   * this method is guaranteed to be called once the computation is complete.
   *
   * <p>Exceptions thrown by a listener will be propagated up to the executor. Any exception thrown
   * during {@code Executor.execute} (e.g., a {@code RejectedExecutionException} or an exception
   * thrown by {@linkplain MoreExecutors#directExecutor direct execution}) will be caught and
   * logged.
   *
   * <p>Note: If your listener is lightweight -- and will not cause stack overflow by completing
   * more futures or adding more {@code directExecutor()} listeners inline -- consider {@link
   * MoreExecutors#directExecutor}. Otherwise, avoid it: See the warnings on the docs for {@code
   * directExecutor}.
   *
   * <p>This is the most general listener interface. For common operations performed using
   * listeners, see {@link Futures}. For a simplified but general listener interface, see {@link
   * Futures#addCallback addCallback()}.
   *
   * <p>Memory consistency effects: Actions in a thread prior to adding a listener <a
   * href="https://docs.oracle.com/javase/specs/jls/se7/html/jls-17.html#jls-17.4.5">
   * <i>happen-before</i></a> its execution begins, perhaps in another thread.
   *
   * <p>Guava implementations of {@code ListenableFuture} promptly release references to listeners
   * after executing them.
   *
   * @param listener the listener to run when the computation is complete
   * @param executor the executor to run the listener in
   * @throws RejectedExecutionException if we tried to execute the listener immediately but the
   *     executor rejected it.
   */
  void addListener(Runnable listener, Executor executor);
}<|MERGE_RESOLUTION|>--- conflicted
+++ resolved
@@ -18,8 +18,8 @@
 import java.util.concurrent.Executor;
 import java.util.concurrent.Future;
 import java.util.concurrent.RejectedExecutionException;
-import org.jspecify.nullness.NullMarked;
-import org.jspecify.nullness.Nullable;
+import org.jspecify.annotations.NullMarked;
+import org.jspecify.annotations.Nullable;
 
 /**
  * A {@link Future} that accepts completion listeners. Each listener has an associated executor, and
@@ -117,20 +117,7 @@
  * put in a special hack for us: https://issuetracker.google.com/issues/131431257)
  */
 @DoNotMock("Use the methods in Futures (like immediateFuture) or SettableFuture")
-<<<<<<< HEAD
 @NullMarked
-/*
- * It would make sense to also annotate this class with @ElementTypesAreNonnullByDefault. However,
- * it makes no difference because this class is already covered by the package-level
- * @ParametersAreNonnullByDefault, and this class declares only parameters, not return types or
- * fields. (Not to mention that we'll be removing all @*AreNonnullByDefault annotations after tools
- * understand @NullMarked.) And it's fortunate that the annotation makes no difference, because
- * we're seeing a breakage internally when we add that annotation :)
- *
- */
-=======
-@ElementTypesAreNonnullByDefault
->>>>>>> 28ee96ff
 public interface ListenableFuture<V extends @Nullable Object> extends Future<V> {
   /**
    * Registers a listener to be {@linkplain Executor#execute(Runnable) run} on the given executor.
